--- conflicted
+++ resolved
@@ -133,10 +133,7 @@
     src/io/file/aps/aps_fit_params_import.cpp \
     #src/io/file/aps/aps_calibration_io.cpp \
     src/visual/vtk_graph.cpp \
-<<<<<<< HEAD
-=======
     src/core/process_streaming.cpp \
->>>>>>> 290bd1aa
     src/core/process_whole.cpp \
     src/core/main.cpp
 
@@ -200,10 +197,7 @@
     src/io/file/aps/aps_fit_params_import.h \
     #src/io/file/aps/aps_calibration_io.h \
     src/visual/vtk_graph.h \
-<<<<<<< HEAD
-=======
     src/core/process_streaming.h \
->>>>>>> 290bd1aa
     src/core/process_whole.h \
     src/core/command_line_parser.h
 
