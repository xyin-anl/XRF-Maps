--- conflicted
+++ resolved
@@ -59,20 +59,14 @@
 
 include_directories(GCC_INCLUDE_DIR)
 
-<<<<<<< HEAD
 IF(MSVC)
   set(EIGEN3_INCLUDE_DIR "" CACHE PATH "Eigen include folder")
   #set(NETCDF_INCLUDES "" CACHE PATH "NetCDF include folder")
   #set(NETCDF_LIBRARIES "" CACHE FILEPATH "NetCDF library")
   #set(HDF5_INCLUDES "" CACHE PATH "HDF5 include folder")
-  #set(HDF5_LIBRARIES "" CACHE FILEPATH "HDF5 library")
+  set(HDF5_LIBRARIES "" CACHE FILEPATH "HDF5 library")
 ELSE()
   set(EIGEN3_INCLUDE_DIR "/usr/include/eigen3" CACHE PATH "Eigen include folder")
-=======
-set(EIGEN3_INCLUDE_DIR "/usr/include/eigen3" CACHE PATH "Eigen include folder")
-IF( NOT EIGEN3_INCLUDE_DIR )
-    MESSAGE( FATAL_ERROR "Please point the environment variable EIGEN3_INCLUDE_DIR to the include directory of your Eigen3 installation.")
->>>>>>> ef9c7a83
 ENDIF()
 
 find_package(NetCDF REQUIRED)
