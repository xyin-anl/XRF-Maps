--- conflicted
+++ resolved
@@ -72,14 +72,7 @@
 find_package(NetCDF REQUIRED)
 find_package(Threads)
 find_package(HDF5 REQUIRED COMPONENTS C)
-<<<<<<< HEAD
-
-FIND_LIBRARY(ZMQ_LIB libzmq)
-
-#if (NOT ZMQ_INCLUDE_DIRS)
-=======
 find_package(ZeroMQ)
->>>>>>> efb82242
 
 IF( NOT EIGEN3_INCLUDES )
     MESSAGE( FATAL_ERROR "Please point the environment variable EIGEN3_INCLUDES to the include directory of your Eigen3 installation.")
