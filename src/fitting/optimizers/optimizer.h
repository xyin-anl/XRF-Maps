/***
Copyright (c) 2016, UChicago Argonne, LLC. All rights reserved.

Copyright 2016. UChicago Argonne, LLC. This software was produced
under U.S. Government contract DE-AC02-06CH11357 for Argonne National
Laboratory (ANL), which is operated by UChicago Argonne, LLC for the
U.S. Department of Energy. The U.S. Government has rights to use,
reproduce, and distribute this software.  NEITHER THE GOVERNMENT NOR
UChicago Argonne, LLC MAKES ANY WARRANTY, EXPRESS OR IMPLIED, OR
ASSUMES ANY LIABILITY FOR THE USE OF THIS SOFTWARE.  If software is
modified to produce derivative works, such modified software should
be clearly marked, so as not to confuse it with the version available
from ANL.

Additionally, redistribution and use in source and binary forms, with
or without modification, are permitted provided that the following
conditions are met:

    * Redistributions of source code must retain the above copyright
      notice, this list of conditions and the following disclaimer.

    * Redistributions in binary form must reproduce the above copyright
      notice, this list of conditions and the following disclaimer in
      the documentation and/or other materials provided with the
      distribution.

    * Neither the name of UChicago Argonne, LLC, Argonne National
      Laboratory, ANL, the U.S. Government, nor the names of its
      contributors may be used to endorse or promote products derived
      from this software without specific prior written permission.

THIS SOFTWARE IS PROVIDED BY UChicago Argonne, LLC AND CONTRIBUTORS
"AS IS" AND ANY EXPRESS OR IMPLIED WARRANTIES, INCLUDING, BUT NOT
LIMITED TO, THE IMPLIED WARRANTIES OF MERCHANTABILITY AND FITNESS
FOR A PARTICULAR PURPOSE ARE DISCLAIMED. IN NO EVENT SHALL UChicago
Argonne, LLC OR CONTRIBUTORS BE LIABLE FOR ANY DIRECT, INDIRECT,
INCIDENTAL, SPECIAL, EXEMPLARY, OR CONSEQUENTIAL DAMAGES (INCLUDING,
BUT NOT LIMITED TO, PROCUREMENT OF SUBSTITUTE GOODS OR SERVICES;
LOSS OF USE, DATA, OR PROFITS; OR BUSINESS INTERRUPTION) HOWEVER
CAUSED AND ON ANY THEORY OF LIABILITY, WHETHER IN CONTRACT, STRICT
LIABILITY, OR TORT (INCLUDING NEGLIGENCE OR OTHERWISE) ARISING IN
ANY WAY OUT OF THE USE OF THIS SOFTWARE, EVEN IF ADVISED OF THE
POSSIBILITY OF SUCH DAMAGE.
***/

/// Initial Author <2016>: Arthur Glowacki



#ifndef Optimizer_H
#define Optimizer_H

#include <functional>
#include "data_struct/fit_parameters.h"
#include "fitting/models/base_model.h"
#include "quantification/models/quantification_model.h"


DLL_EXPORT typedef std::function<void(size_t, size_t)> Callback_Func_Status_Def;


namespace fitting
{
namespace optimizers
{

using namespace std;
using namespace data_struct;
using namespace fitting::models;

#define STR_OPT_FTOL "ftol"
#define STR_OPT_XTOL "xtol"
#define STR_OPT_GTOL "gtol"
#define STR_OPT_EPSILON "epsilon"
#define STR_OPT_STEP "stepbound"
//LM
#define STR_OPT_SCALE_DIAG "scale_diag"
#define STR_OPT_MAXITER "maxiter"
//MP
#define STR_OPT_COVTOL "covtol"


typedef std::function<void(const Fit_Parameters * const, const Range * const, Spectra*)> Gen_Func_Def;

<<<<<<< HEAD
enum class OPTIMIZER_OUTCOME{ FOUND_ZERO, CONVERGED, TRAPPED,  EXHAUSTED, F_TOL_LT_TOL, X_TOL_LT_TOL, G_TOL_LT_TOL, FAILED, CRASHED, EXPLODED, STOPPED, FOUND_NAN };
=======
enum class OPTIMIZER_OUTCOME{ FOUND_ZERO, CONVERGED, TRAPPED,  EXHAUSTED, FAILED, CRASHED, EXPLODED, STOPPED, FOUND_NAN, F_TOL_LT_TOL, X_TOL_LT_TOL, G_TOL_LT_TOL};
>>>>>>> 74be2c29

/**
 * @brief The User_Data struct : Structure used by minimize function for optimizers
 */
struct User_Data
{
    Base_Model* fit_model;
    //Eigen::Map<ArrayXr> spectra;
    Spectra spectra;
	ArrayXr weights;
    Fit_Parameters *fit_parameters;
	ArrayXr spectra_background;
    Fit_Element_Map_Dict *elements;
    Range energy_range;
    Spectra  spectra_model;
    const Spectra *orig_spectra;
    Callback_Func_Status_Def* status_callback;
    size_t cur_itr;
    size_t total_itr;
};

struct Gen_User_Data
{
    //Eigen::Map<ArrayXr> spectra;
    Spectra spectra;
	ArrayXr weights;
    Fit_Parameters *fit_parameters;
	ArrayXr spectra_background;
    Range energy_range;
	Gen_Func_Def func;
	Spectra  spectra_model;
};

struct Quant_User_Data
{
    quantification::models::Quantification_Model * quantification_model;
    Fit_Parameters * fit_parameters;
    std::unordered_map<std::string, Element_Quant> quant_map;
};

void fill_user_data(User_Data &ud,
                    Fit_Parameters *fit_params,
                    const Spectra * const spectra,
                    const Fit_Element_Map_Dict * const elements_to_fit,
                    const Base_Model * const model,
                    const Range energy_range,
                    Callback_Func_Status_Def* status_callback,
                    size_t total_itr,
                    bool use_weights = false);

void fill_gen_user_data(Gen_User_Data &ud,
                        Fit_Parameters *fit_params,
                        const Spectra * const spectra,
                        const Range energy_range,
                        const ArrayXr* background,
                        Gen_Func_Def gen_func,
                        bool use_weights = false);

void update_background_user_data(User_Data *ud);

/**
 * @brief The Optimizer class : Base class for error minimization to find optimal specta model
 */
class DLL_EXPORT Optimizer
{
public:
    Optimizer(){}

    ~Optimizer(){}

    virtual OPTIMIZER_OUTCOME minimize(Fit_Parameters *fit_params,
                          const Spectra * const spectra,
                          const Fit_Element_Map_Dict * const elements_to_fit,
                          const Base_Model * const model,
                          const Range energy_range,
                          Callback_Func_Status_Def* status_callback = nullptr) = 0;

    virtual OPTIMIZER_OUTCOME minimize_func(Fit_Parameters *fit_params,
                               const Spectra * const spectra,
                               const Range energy_range,
                               const ArrayXr* background,
                               Gen_Func_Def gen_func) = 0;


    virtual OPTIMIZER_OUTCOME minimize_quantification(Fit_Parameters *fit_params,
                                         std::unordered_map<std::string, Element_Quant*> * quant_map,
                                         quantification::models::Quantification_Model * quantification_model) = 0;

    virtual unordered_map<string, double> get_options() = 0;

    virtual void set_options(unordered_map<string, double> opt) = 0;

protected:
    map<int, OPTIMIZER_OUTCOME> _outcome_map;

};

} //namespace optimizers

} //namespace fitting

#endif // Optimizer<|MERGE_RESOLUTION|>--- conflicted
+++ resolved
@@ -82,11 +82,7 @@
 
 typedef std::function<void(const Fit_Parameters * const, const Range * const, Spectra*)> Gen_Func_Def;
 
-<<<<<<< HEAD
-enum class OPTIMIZER_OUTCOME{ FOUND_ZERO, CONVERGED, TRAPPED,  EXHAUSTED, F_TOL_LT_TOL, X_TOL_LT_TOL, G_TOL_LT_TOL, FAILED, CRASHED, EXPLODED, STOPPED, FOUND_NAN };
-=======
 enum class OPTIMIZER_OUTCOME{ FOUND_ZERO, CONVERGED, TRAPPED,  EXHAUSTED, FAILED, CRASHED, EXPLODED, STOPPED, FOUND_NAN, F_TOL_LT_TOL, X_TOL_LT_TOL, G_TOL_LT_TOL};
->>>>>>> 74be2c29
 
 /**
  * @brief The User_Data struct : Structure used by minimize function for optimizers
