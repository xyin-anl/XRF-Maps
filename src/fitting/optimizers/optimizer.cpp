/***
Copyright (c) 2016, UChicago Argonne, LLC. All rights reserved.

Copyright 2016. UChicago Argonne, LLC. This software was produced
under U.S. Government contract DE-AC02-06CH11357 for Argonne National
Laboratory (ANL), which is operated by UChicago Argonne, LLC for the
U.S. Department of Energy. The U.S. Government has rights to use,
reproduce, and distribute this software.  NEITHER THE GOVERNMENT NOR
UChicago Argonne, LLC MAKES ANY WARRANTY, EXPRESS OR IMPLIED, OR
ASSUMES ANY LIABILITY FOR THE USE OF THIS SOFTWARE.  If software is
modified to produce derivative works, such modified software should
be clearly marked, so as not to confuse it with the version available
from ANL.

Additionally, redistribution and use in source and binary forms, with
or without modification, are permitted provided that the following
conditions are met:

    * Redistributions of source code must retain the above copyright
      notice, this list of conditions and the following disclaimer.

    * Redistributions in binary form must reproduce the above copyright
      notice, this list of conditions and the following disclaimer in
      the documentation and/or other materials provided with the
      distribution.

    * Neither the name of UChicago Argonne, LLC, Argonne National
      Laboratory, ANL, the U.S. Government, nor the names of its
      contributors may be used to endorse or promote products derived
      from this software without specific prior written permission.

THIS SOFTWARE IS PROVIDED BY UChicago Argonne, LLC AND CONTRIBUTORS
"AS IS" AND ANY EXPRESS OR IMPLIED WARRANTIES, INCLUDING, BUT NOT
LIMITED TO, THE IMPLIED WARRANTIES OF MERCHANTABILITY AND FITNESS
FOR A PARTICULAR PURPOSE ARE DISCLAIMED. IN NO EVENT SHALL UChicago
Argonne, LLC OR CONTRIBUTORS BE LIABLE FOR ANY DIRECT, INDIRECT,
INCIDENTAL, SPECIAL, EXEMPLARY, OR CONSEQUENTIAL DAMAGES (INCLUDING,
BUT NOT LIMITED TO, PROCUREMENT OF SUBSTITUTE GOODS OR SERVICES;
LOSS OF USE, DATA, OR PROFITS; OR BUSINESS INTERRUPTION) HOWEVER
CAUSED AND ON ANY THEORY OF LIABILITY, WHETHER IN CONTRACT, STRICT
LIABILITY, OR TORT (INCLUDING NEGLIGENCE OR OTHERWISE) ARISING IN
ANY WAY OUT OF THE USE OF THIS SOFTWARE, EVEN IF ADVISED OF THE
POSSIBILITY OF SUCH DAMAGE.
***/

/// Initial Author <2016>: Arthur Glowacki



#include "optimizer.h"


namespace fitting
{
namespace optimizers
{

	void fill_user_data(User_Data &ud,
                        Fit_Parameters *fit_params,
                        const Spectra * const spectra,
                        const Fit_Element_Map_Dict * const elements_to_fit,
                        const Base_Model * const model,
                        const Range energy_range)
	{
		ud.fit_model = (Base_Model*)model;
		// set spectra to fit
		ud.spectra = spectra->sub_spectra(energy_range);
		ud.fit_parameters = fit_params;
		ud.elements = (Fit_Element_Map_Dict *)elements_to_fit;
        ud.energy_range.min = energy_range.min;
        ud.energy_range.max = energy_range.max;

		std::vector<real_t> fitp_arr = fit_params->to_array();
		std::vector<real_t> perror(fitp_arr.size());

		ArrayXr weights = (real_t)1.0 / ((real_t)1.0 + (*spectra));
		weights = convolve1d(weights, 5);
		weights = Eigen::abs(weights);
		weights /= weights.maxCoeff();
		ud.weights = weights.segment(energy_range.min, energy_range.count());

        ArrayXr background(spectra->size());
		background.setZero();
        if(fit_params->contains(STR_FIT_SNIP_WIDTH))
        {
            Fit_Param fit_snip_width = fit_params->at(STR_FIT_SNIP_WIDTH);
            if(fit_snip_width.value > 0.0)
            {
                real_t spectral_binning = 0.0;
                background = snip_background(spectra,
                                             fit_params->at(STR_ENERGY_OFFSET).value,
                                             fit_params->at(STR_ENERGY_SLOPE).value,
                                             fit_params->at(STR_ENERGY_QUADRATIC).value,
                                             spectral_binning,
                                             fit_params->at(STR_SNIP_WIDTH).value,
                                             energy_range.min,
                                             energy_range.max);
            }
        }
        ud.spectra_background = background.segment(energy_range.min, energy_range.count());

		ud.spectra_model.resize(energy_range.count());
	}

	void fill_gen_user_data(Gen_User_Data &ud,
                            Fit_Parameters *fit_params,
                            const Spectra * const spectra,
                            const Range energy_range,
                            Gen_Func_Def gen_func)
	{
		ud.func = gen_func;
		// set spectra to fit
<<<<<<< HEAD
		ud.spectra = spectra->sub_spectra(energy_range);
=======
		//ud.spectra.resize(energy_range.count());
		ud.spectra = spectra->sub_spectra(energy_range);;
>>>>>>> 7d7fe1a9
		ud.fit_parameters = fit_params;
        ud.energy_range.min = energy_range.min;
        ud.energy_range.max = energy_range.max;

<<<<<<< HEAD
		std::valarray<real_t> weights = (real_t)1.0 / ((real_t)1.0 + (*spectra));
		weights = convolve1d(weights, 5);
		weights = std::abs(weights);
		weights /= weights.max();
		ud.weights = weights[std::slice(energy_range.min, energy_range.count(), 1)];
=======
		ArrayXr weights = (real_t)1.0 / ((real_t)1.0 + (*spectra));
		weights = convolve1d(weights, 5);
		weights = Eigen::abs(weights);
		weights /= weights.maxCoeff();
		ud.weights = weights.segment(energy_range.min, energy_range.count());
>>>>>>> 7d7fe1a9

        ArrayXr background(spectra->size());
		background.setZero();
        if(fit_params->contains(STR_FIT_SNIP_WIDTH))
        {
            Fit_Param fit_snip_width = fit_params->at(STR_FIT_SNIP_WIDTH);
            if(fit_snip_width.value > 0.0)
            {
                real_t spectral_binning = 0.0;
                background = snip_background(spectra,
                                             fit_params->at(STR_ENERGY_OFFSET).value,
                                             fit_params->at(STR_ENERGY_SLOPE).value,
                                             fit_params->at(STR_ENERGY_QUADRATIC).value,
                                             spectral_binning,
                                             fit_params->at(STR_SNIP_WIDTH).value,
                                             energy_range.min,
                                             energy_range.max);
            }
        }
<<<<<<< HEAD
		ud.spectra_background = background[std::slice(energy_range.min, energy_range.count(), 1)];
=======
		ud.spectra_background = background.segment(energy_range.min, energy_range.count());
>>>>>>> 7d7fe1a9

		ud.spectra_model.resize(energy_range.count());
	}

} //namespace optimizers
} //namespace fitting<|MERGE_RESOLUTION|>--- conflicted
+++ resolved
@@ -110,29 +110,17 @@
 	{
 		ud.func = gen_func;
 		// set spectra to fit
-<<<<<<< HEAD
-		ud.spectra = spectra->sub_spectra(energy_range);
-=======
 		//ud.spectra.resize(energy_range.count());
 		ud.spectra = spectra->sub_spectra(energy_range);;
->>>>>>> 7d7fe1a9
 		ud.fit_parameters = fit_params;
         ud.energy_range.min = energy_range.min;
         ud.energy_range.max = energy_range.max;
 
-<<<<<<< HEAD
-		std::valarray<real_t> weights = (real_t)1.0 / ((real_t)1.0 + (*spectra));
-		weights = convolve1d(weights, 5);
-		weights = std::abs(weights);
-		weights /= weights.max();
-		ud.weights = weights[std::slice(energy_range.min, energy_range.count(), 1)];
-=======
 		ArrayXr weights = (real_t)1.0 / ((real_t)1.0 + (*spectra));
 		weights = convolve1d(weights, 5);
 		weights = Eigen::abs(weights);
 		weights /= weights.maxCoeff();
 		ud.weights = weights.segment(energy_range.min, energy_range.count());
->>>>>>> 7d7fe1a9
 
         ArrayXr background(spectra->size());
 		background.setZero();
@@ -152,11 +140,8 @@
                                              energy_range.max);
             }
         }
-<<<<<<< HEAD
-		ud.spectra_background = background[std::slice(energy_range.min, energy_range.count(), 1)];
-=======
+
 		ud.spectra_background = background.segment(energy_range.min, energy_range.count());
->>>>>>> 7d7fe1a9
 
 		ud.spectra_model.resize(energy_range.count());
 	}
