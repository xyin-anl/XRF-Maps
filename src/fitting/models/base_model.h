/***
Copyright (c) 2016, UChicago Argonne, LLC. All rights reserved.

Copyright 2016. UChicago Argonne, LLC. This software was produced
under U.S. Government contract DE-AC02-06CH11357 for Argonne National
Laboratory (ANL), which is operated by UChicago Argonne, LLC for the
U.S. Department of Energy. The U.S. Government has rights to use,
reproduce, and distribute this software.  NEITHER THE GOVERNMENT NOR
UChicago Argonne, LLC MAKES ANY WARRANTY, EXPRESS OR IMPLIED, OR
ASSUMES ANY LIABILITY FOR THE USE OF THIS SOFTWARE.  If software is
modified to produce derivative works, such modified software should
be clearly marked, so as not to confuse it with the version available
from ANL.

Additionally, redistribution and use in source and binary forms, with
or without modification, are permitted provided that the following
conditions are met:

    * Redistributions of source code must retain the above copyright
      notice, this list of conditions and the following disclaimer.

    * Redistributions in binary form must reproduce the above copyright
      notice, this list of conditions and the following disclaimer in
      the documentation and/or other materials provided with the
      distribution.

    * Neither the name of UChicago Argonne, LLC, Argonne National
      Laboratory, ANL, the U.S. Government, nor the names of its
      contributors may be used to endorse or promote products derived
      from this software without specific prior written permission.

THIS SOFTWARE IS PROVIDED BY UChicago Argonne, LLC AND CONTRIBUTORS
"AS IS" AND ANY EXPRESS OR IMPLIED WARRANTIES, INCLUDING, BUT NOT
LIMITED TO, THE IMPLIED WARRANTIES OF MERCHANTABILITY AND FITNESS
FOR A PARTICULAR PURPOSE ARE DISCLAIMED. IN NO EVENT SHALL UChicago
Argonne, LLC OR CONTRIBUTORS BE LIABLE FOR ANY DIRECT, INDIRECT,
INCIDENTAL, SPECIAL, EXEMPLARY, OR CONSEQUENTIAL DAMAGES (INCLUDING,
BUT NOT LIMITED TO, PROCUREMENT OF SUBSTITUTE GOODS OR SERVICES;
LOSS OF USE, DATA, OR PROFITS; OR BUSINESS INTERRUPTION) HOWEVER
CAUSED AND ON ANY THEORY OF LIABILITY, WHETHER IN CONTRACT, STRICT
LIABILITY, OR TORT (INCLUDING NEGLIGENCE OR OTHERWISE) ARISING IN
ANY WAY OUT OF THE USE OF THIS SOFTWARE, EVEN IF ADVISED OF THE
POSSIBILITY OF SUCH DAMAGE.
***/

/// Initial Author <2016>: Arthur Glowacki


#ifndef Base_Model_H
#define Base_Model_H

#include "data_struct/xrf/spectra.h"
#include "data_struct/xrf/fit_parameters.h"
#include "data_struct/xrf/fit_element_map.h"

namespace fitting
{
namespace models
{

using namespace data_struct::xrf;
using namespace std;

// Detector energy
const string STR_ENERGY_OFFSET          = "ENERGY_OFFSET";
const string STR_ENERGY_SLOPE           = "ENERGY_SLOPE";
const string STR_ENERGY_QUADRATIC       = "ENERGY_QUADRATIC";

/*
 1 batch_a: matrix batch fit
 2 batch_b: batch_fit_wo_tails
 3 batch_c: batch_fit_w_tails
 4 batch fit with free E, everything else fixed
 */
enum Fit_Params_Preset { MATRIX_BATCH_FIT, BATCH_FIT_NO_TAILS, BATCH_FIT_WITH_TAILS, BATCH_FIT_WITH_FREE_ENERGY };


/**
 * @brief The Base_Model class: base class for modeling spectra and fitting elements
 */
class DLL_EXPORT Base_Model
{
public:
    /**
     * @brief Base_Model : Constructor
     */
    Base_Model();

    /**
     * @brief ~Base_Model : Destructor
     */
    ~Base_Model();

    /**
     * @brief fit_parameters : returns Fit_Parameters class of the required fit parameters to run a fitting
     * @return
     */
    virtual const Fit_Parameters& fit_parameters() const = 0;

    /**
     * @brief model_spectrum : Model a spectra based on the fit parameters passed in.
     * @param fit_params : Fitting parameters required to model the spectra.
     * @param spectra : Might be depricated when I remove the snip background function
     * @param calibration : Energy calibration
     * @param elements_to_fit : List of elemetns to use in modeling the spectra.
     * @param energy_range : Spectra model energy range. Basically the size of the spectra model returned;
     * @return
     */
    virtual const Spectra model_spectrum(const Fit_Parameters * const fit_params,
                                         const Fit_Element_Map_Dict * const elements_to_fit,
                                         const struct Range energy_range) = 0;


    virtual const Spectra model_spectrum_element(const Fit_Parameters * const fitp,
                                                 const Fit_Element_Map * const element_to_fit,
<<<<<<< HEAD
                                                 const std::valarray<real_t> &ev) = 0;

    virtual const std::valarray<real_t> peak(real_t gain, real_t sigma, const valarray<real_t>& delta_energy) const = 0;

    virtual const std::valarray<real_t> step(real_t gain, real_t sigma, const valarray<real_t>& delta_energy, real_t peak_E) const = 0;

    virtual const std::valarray<real_t> tail(real_t gain, real_t sigma, const valarray<real_t>& delta_energy, real_t gamma) const = 0;

    virtual const std::valarray<real_t> elastic_peak(const Fit_Parameters * const fitp, const valarray<real_t> &ev, real_t gain) const = 0;

    virtual const std::valarray<real_t> compton_peak(const Fit_Parameters * const fitp, const valarray<real_t> &ev, real_t gain) const = 0;
=======
                                                 const ArrayXr &ev) = 0;

    virtual const ArrayXr peak(real_t gain, real_t sigma, const ArrayXr& delta_energy) const = 0;

    virtual const ArrayXr step(real_t gain, real_t sigma, const ArrayXr& delta_energy, real_t peak_E) const = 0;

    virtual const ArrayXr tail(real_t gain, real_t sigma, const ArrayXr& delta_energy, real_t gamma) const = 0;

    virtual const ArrayXr elastic_peak(const Fit_Parameters * const fitp, const ArrayXr& ev, real_t gain) const = 0;

    virtual const ArrayXr compton_peak(const Fit_Parameters * const fitp, const ArrayXr& ev, real_t gain) const = 0;
>>>>>>> 7d7fe1a9

    virtual void reset_to_default_fit_params() = 0;

    virtual void update_fit_params_values(Fit_Parameters fit_params) = 0;

protected:



private:


};

} //namespace models

} //namespace fitting

#endif // Base_Model_H<|MERGE_RESOLUTION|>--- conflicted
+++ resolved
@@ -113,19 +113,6 @@
 
     virtual const Spectra model_spectrum_element(const Fit_Parameters * const fitp,
                                                  const Fit_Element_Map * const element_to_fit,
-<<<<<<< HEAD
-                                                 const std::valarray<real_t> &ev) = 0;
-
-    virtual const std::valarray<real_t> peak(real_t gain, real_t sigma, const valarray<real_t>& delta_energy) const = 0;
-
-    virtual const std::valarray<real_t> step(real_t gain, real_t sigma, const valarray<real_t>& delta_energy, real_t peak_E) const = 0;
-
-    virtual const std::valarray<real_t> tail(real_t gain, real_t sigma, const valarray<real_t>& delta_energy, real_t gamma) const = 0;
-
-    virtual const std::valarray<real_t> elastic_peak(const Fit_Parameters * const fitp, const valarray<real_t> &ev, real_t gain) const = 0;
-
-    virtual const std::valarray<real_t> compton_peak(const Fit_Parameters * const fitp, const valarray<real_t> &ev, real_t gain) const = 0;
-=======
                                                  const ArrayXr &ev) = 0;
 
     virtual const ArrayXr peak(real_t gain, real_t sigma, const ArrayXr& delta_energy) const = 0;
@@ -137,7 +124,6 @@
     virtual const ArrayXr elastic_peak(const Fit_Parameters * const fitp, const ArrayXr& ev, real_t gain) const = 0;
 
     virtual const ArrayXr compton_peak(const Fit_Parameters * const fitp, const ArrayXr& ev, real_t gain) const = 0;
->>>>>>> 7d7fe1a9
 
     virtual void reset_to_default_fit_params() = 0;
 
