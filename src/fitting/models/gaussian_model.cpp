/***
Copyright (c) 2016, UChicago Argonne, LLC. All rights reserved.

Copyright 2016. UChicago Argonne, LLC. This software was produced
under U.S. Government contract DE-AC02-06CH11357 for Argonne National
Laboratory (ANL), which is operated by UChicago Argonne, LLC for the
U.S. Department of Energy. The U.S. Government has rights to use,
reproduce, and distribute this software.  NEITHER THE GOVERNMENT NOR
UChicago Argonne, LLC MAKES ANY WARRANTY, EXPRESS OR IMPLIED, OR
ASSUMES ANY LIABILITY FOR THE USE OF THIS SOFTWARE.  If software is
modified to produce derivative works, such modified software should
be clearly marked, so as not to confuse it with the version available
from ANL.

Additionally, redistribution and use in source and binary forms, with
or without modification, are permitted provided that the following
conditions are met:

    * Redistributions of source code must retain the above copyright
      notice, this list of conditions and the following disclaimer.

    * Redistributions in binary form must reproduce the above copyright
      notice, this list of conditions and the following disclaimer in
      the documentation and/or other materials provided with the
      distribution.

    * Neither the name of UChicago Argonne, LLC, Argonne National
      Laboratory, ANL, the U.S. Government, nor the names of its
      contributors may be used to endorse or promote products derived
      from this software without specific prior written permission.

THIS SOFTWARE IS PROVIDED BY UChicago Argonne, LLC AND CONTRIBUTORS
"AS IS" AND ANY EXPRESS OR IMPLIED WARRANTIES, INCLUDING, BUT NOT
LIMITED TO, THE IMPLIED WARRANTIES OF MERCHANTABILITY AND FITNESS
FOR A PARTICULAR PURPOSE ARE DISCLAIMED. IN NO EVENT SHALL UChicago
Argonne, LLC OR CONTRIBUTORS BE LIABLE FOR ANY DIRECT, INDIRECT,
INCIDENTAL, SPECIAL, EXEMPLARY, OR CONSEQUENTIAL DAMAGES (INCLUDING,
BUT NOT LIMITED TO, PROCUREMENT OF SUBSTITUTE GOODS OR SERVICES;
LOSS OF USE, DATA, OR PROFITS; OR BUSINESS INTERRUPTION) HOWEVER
CAUSED AND ON ANY THEORY OF LIABILITY, WHETHER IN CONTRACT, STRICT
LIABILITY, OR TORT (INCLUDING NEGLIGENCE OR OTHERWISE) ARISING IN
ANY WAY OUT OF THE USE OF THIS SOFTWARE, EVEN IF ADVISED OF THE
POSSIBILITY OF SUCH DAMAGE.
***/

/// Initial Author <2016>: Arthur Glowacki



#include "gaussian_model.h"

#include <iostream>
#include <algorithm>
#include <math.h>

#include <string.h>

#define SQRT_2xPI (real_t)2.506628275 // sqrt ( 2.0 * M_PI )

using namespace data_struct::xrf;


namespace fitting
{
namespace models
{

// ----------------------------------------------------------------------------

Gaussian_Model::Gaussian_Model() : Base_Model()
{

    _optimizer = nullptr;
    _snip_background = true;

    _fit_parameters = _generate_default_fit_parameters();


}

// ----------------------------------------------------------------------------

Gaussian_Model::~Gaussian_Model()
{

}

// ----------------------------------------------------------------------------

Fit_Parameters Gaussian_Model::_generate_default_fit_parameters()
{

    Fit_Parameters fit_params;
    //                                                        name                     min               max             val              step              use
    fit_params.add_parameter(STR_ENERGY_OFFSET,    Fit_Param(STR_ENERGY_OFFSET,        (real_t)-0.2,    (real_t)0.2,    (real_t)0.0,    (real_t)0.00001,   E_Bound_Type::LIMITED_LO_HI));
    fit_params.add_parameter(STR_ENERGY_SLOPE,     Fit_Param(STR_ENERGY_SLOPE,        (real_t)0.001,   (real_t)0.1,    (real_t)1.0,    (real_t)0.00001,   E_Bound_Type::LIMITED_LO_HI));
    fit_params.add_parameter(STR_ENERGY_QUADRATIC, Fit_Param(STR_ENERGY_QUADRATIC,        (real_t)-0.0001, (real_t)0.0001, (real_t)0.0,    (real_t)0.00001,   E_Bound_Type::FIXED));

    fit_params.add_parameter(STR_FWHM_OFFSET,    Fit_Param(STR_FWHM_OFFSET,        (real_t)0.005,    (real_t)0.5,  (real_t)0.12,    (real_t)0.00001,   E_Bound_Type::LIMITED_LO_HI));
    fit_params.add_parameter(STR_FWHM_FANOPRIME, Fit_Param(STR_FWHM_FANOPRIME,     (real_t)0.000001, (real_t)0.05, (real_t)0.00012, (real_t)0.000001,  E_Bound_Type::LIMITED_LO_HI));

    fit_params.add_parameter(STR_COHERENT_SCT_ENERGY, Fit_Param(STR_COHERENT_SCT_ENERGY,	   (real_t)9.4, (real_t)10.4, (real_t)9.99, (real_t)0.001,  E_Bound_Type::LIMITED_LO_HI));
    fit_params.add_parameter(STR_COHERENT_SCT_AMPLITUDE, Fit_Param(STR_COHERENT_SCT_AMPLITUDE, (real_t)0.000001, (real_t)10.0, (real_t)10.0,  (real_t)0.00001, E_Bound_Type::FIT));

    fit_params.add_parameter(STR_COMPTON_ANGLE, Fit_Param(STR_COMPTON_ANGLE,		 (real_t)-0.0001, (real_t)0.0001, (real_t)90.0, (real_t)0.1,       E_Bound_Type::LIMITED_LO_HI));
    fit_params.add_parameter(STR_COMPTON_FWHM_CORR, Fit_Param(STR_COMPTON_FWHM_CORR, (real_t)-0.0001, (real_t)0.0001, (real_t)1.0,  (real_t)0.1,       E_Bound_Type::LIMITED_LO_HI));
    fit_params.add_parameter(STR_COMPTON_AMPLITUDE, Fit_Param(STR_COMPTON_AMPLITUDE, (real_t)-0.0001, (real_t)0.0001, (real_t)10.0, (real_t)0.000001,       E_Bound_Type::FIT));
    fit_params.add_parameter(STR_COMPTON_F_STEP, Fit_Param(STR_COMPTON_F_STEP,		 (real_t)-0.0001, (real_t)0.0001, (real_t)0.0,  (real_t)0.1,       E_Bound_Type::FIXED));
    fit_params.add_parameter(STR_COMPTON_F_TAIL, Fit_Param(STR_COMPTON_F_TAIL,		 (real_t)-0.0001, (real_t)0.0001, (real_t)0.0,  (real_t)0.1,       E_Bound_Type::LIMITED_LO_HI));
    fit_params.add_parameter(STR_COMPTON_GAMMA, Fit_Param(STR_COMPTON_GAMMA,		 (real_t)-0.0001, (real_t)0.0001, (real_t)1.0,  (real_t)0.1,       E_Bound_Type::FIXED));
    fit_params.add_parameter(STR_COMPTON_HI_F_TAIL, Fit_Param(STR_COMPTON_HI_F_TAIL, (real_t)-0.0001, (real_t)0.0001, (real_t)0.0,  (real_t)0.0000001, E_Bound_Type::LIMITED_LO_HI));
    fit_params.add_parameter(STR_COMPTON_HI_GAMMA, Fit_Param(STR_COMPTON_HI_GAMMA,	 (real_t)-0.0001, (real_t)0.0001, (real_t)1.0,  (real_t)0.01,      E_Bound_Type::FIXED));

    fit_params.add_parameter(STR_SNIP_WIDTH, Fit_Param(STR_SNIP_WIDTH,			     (real_t)0.1,   (real_t)2.828427, (real_t)0.15, (real_t)0.01,      E_Bound_Type::FIXED)); //max = 2* sqrt(2)
<<<<<<< HEAD
    fit_params.add_parameter(STR_FIT_SNIP_WIDTH, Fit_Param(STR_FIT_SNIP_WIDTH,	     (real_t)0.0,   (real_t)1.0,      (real_t)0.0,  (real_t)0.01,      E_Bound_Type::FIXED));

=======
    fit_params.add_parameter(STR_FIT_SNIP_WIDTH, Fit_Param(STR_FIT_SNIP_WIDTH,		 (real_t)0.0,   (real_t)1.0,      (real_t)0.0,  (real_t)0.01,      E_Bound_Type::FIXED));
>>>>>>> 290bd1aa

    fit_params.add_parameter(STR_F_STEP_OFFSET, Fit_Param(STR_F_STEP_OFFSET,		(real_t)0.0, (real_t)1.0, (real_t)0.0, (real_t)0.01, E_Bound_Type::FIXED));
    fit_params.add_parameter(STR_F_STEP_LINEAR, Fit_Param(STR_F_STEP_LINEAR,        (real_t)0.0, (real_t)1.0, (real_t)0.0, (real_t)0.01, E_Bound_Type::FIXED));
    fit_params.add_parameter(STR_F_STEP_QUADRATIC, Fit_Param(STR_F_STEP_QUADRATIC,  (real_t)0.0, (real_t)0.0, (real_t)0.0, (real_t)0.01, E_Bound_Type::FIXED));

    fit_params.add_parameter(STR_F_TAIL_OFFSET, Fit_Param(STR_F_TAIL_OFFSET,		(real_t)0.0, (real_t)0.1, (real_t)0.04, (real_t)0.01, E_Bound_Type::FIXED));
    fit_params.add_parameter(STR_F_TAIL_LINEAR, Fit_Param(STR_F_TAIL_LINEAR,		(real_t)0.0, (real_t)1.0, (real_t)0.01, (real_t)0.01, E_Bound_Type::FIXED));
    fit_params.add_parameter(STR_F_TAIL_QUADRATIC, Fit_Param(STR_F_TAIL_QUADRATIC,  (real_t)0.0, (real_t)0.01, (real_t)0.0, (real_t)0.01, E_Bound_Type::FIXED));

    fit_params.add_parameter(STR_GAMMA_OFFSET, Fit_Param(STR_GAMMA_OFFSET,			(real_t)0.1, (real_t)10.0, (real_t)0.0, (real_t)0.1, E_Bound_Type::FIXED));
    fit_params.add_parameter(STR_GAMMA_LINEAR, Fit_Param(STR_GAMMA_LINEAR,			(real_t)0.0, (real_t)3.0,  (real_t)0.2, (real_t)0.1, E_Bound_Type::FIXED));
    fit_params.add_parameter(STR_GAMMA_QUADRATIC, Fit_Param(STR_GAMMA_QUADRATIC,	(real_t)0.0, (real_t)0.0,  (real_t)0.0, (real_t)0.1, E_Bound_Type::FIXED));

    fit_params.add_parameter(STR_KB_F_TAIL_OFFSET, Fit_Param(STR_KB_F_TAIL_OFFSET,		 (real_t)0.0, (real_t)0.2,  (real_t)0.0, (real_t)0.1, E_Bound_Type::FIXED));
    fit_params.add_parameter(STR_KB_F_TAIL_LINEAR, Fit_Param(STR_KB_F_TAIL_LINEAR,		 (real_t)0.0, (real_t)0.02, (real_t)0.0, (real_t)0.01, E_Bound_Type::FIXED));
    fit_params.add_parameter(STR_KB_F_TAIL_QUADRATIC, Fit_Param(STR_KB_F_TAIL_QUADRATIC, (real_t)0.0, (real_t)0.0,  (real_t)0.0, (real_t)0.01, E_Bound_Type::FIXED));

    return fit_params;

}

// ----------------------------------------------------------------------------

void Gaussian_Model::set_fit_params_preset(Fit_Params_Preset preset)
{

    switch (preset)
    {
        case MATRIX_BATCH_FIT: //matrix batch fit
            _fit_parameters[STR_ENERGY_OFFSET].bound_type = E_Bound_Type::FIXED;
            _fit_parameters[STR_ENERGY_SLOPE].bound_type = E_Bound_Type::FIXED;
            _fit_parameters[STR_ENERGY_QUADRATIC].bound_type = E_Bound_Type::FIXED;

            _fit_parameters[STR_FWHM_OFFSET].bound_type = E_Bound_Type::FIXED;
            _fit_parameters[STR_FWHM_FANOPRIME].bound_type = E_Bound_Type::FIXED;

            _fit_parameters[STR_COHERENT_SCT_ENERGY].bound_type = E_Bound_Type::FIXED;
            _fit_parameters[STR_COHERENT_SCT_AMPLITUDE].bound_type = E_Bound_Type::FIT;

            _fit_parameters[STR_COMPTON_ANGLE].bound_type = E_Bound_Type::FIXED;
            _fit_parameters[STR_COMPTON_FWHM_CORR].bound_type = E_Bound_Type::FIXED;
            _fit_parameters[STR_COMPTON_AMPLITUDE].bound_type = E_Bound_Type::FIT;
            _fit_parameters[STR_COMPTON_F_STEP].bound_type = E_Bound_Type::FIXED;
            _fit_parameters[STR_COMPTON_F_TAIL].bound_type = E_Bound_Type::FIXED;
            _fit_parameters[STR_COMPTON_GAMMA].bound_type = E_Bound_Type::FIXED;
            _fit_parameters[STR_COMPTON_HI_F_TAIL].bound_type = E_Bound_Type::FIXED;
            _fit_parameters[STR_COMPTON_HI_GAMMA].bound_type = E_Bound_Type::FIXED;

            _fit_parameters[STR_SNIP_WIDTH].bound_type = E_Bound_Type::FIXED;

            _fit_parameters[STR_F_STEP_OFFSET].bound_type = E_Bound_Type::FIXED;
            _fit_parameters[STR_F_STEP_LINEAR].bound_type = E_Bound_Type::FIXED;
            _fit_parameters[STR_F_STEP_QUADRATIC].bound_type = E_Bound_Type::FIXED;

            _fit_parameters[STR_F_TAIL_OFFSET].bound_type = E_Bound_Type::FIXED;
            _fit_parameters[STR_F_TAIL_LINEAR].bound_type = E_Bound_Type::FIXED;
            _fit_parameters[STR_F_TAIL_QUADRATIC].bound_type = E_Bound_Type::FIXED;

            _fit_parameters[STR_GAMMA_OFFSET].bound_type = E_Bound_Type::FIXED;
            _fit_parameters[STR_GAMMA_LINEAR].bound_type = E_Bound_Type::FIXED;
            _fit_parameters[STR_GAMMA_QUADRATIC].bound_type = E_Bound_Type::FIXED;

            _fit_parameters[STR_KB_F_TAIL_OFFSET].bound_type = E_Bound_Type::FIXED;
            _fit_parameters[STR_KB_F_TAIL_LINEAR].bound_type = E_Bound_Type::FIXED;
            _fit_parameters[STR_KB_F_TAIL_QUADRATIC].bound_type = E_Bound_Type::FIXED;
            break;
        case BATCH_FIT_NO_TAILS: // batch fit without tails
            _fit_parameters[STR_ENERGY_OFFSET].bound_type = E_Bound_Type::LIMITED_LO_HI;
            _fit_parameters[STR_ENERGY_SLOPE].bound_type = E_Bound_Type::LIMITED_LO_HI;
            _fit_parameters[STR_ENERGY_QUADRATIC].bound_type = E_Bound_Type::FIXED;

            _fit_parameters[STR_FWHM_OFFSET].bound_type = E_Bound_Type::LIMITED_LO_HI;
            _fit_parameters[STR_FWHM_FANOPRIME].bound_type = E_Bound_Type::LIMITED_LO_HI;

            _fit_parameters[STR_COHERENT_SCT_ENERGY].bound_type = E_Bound_Type::LIMITED_LO_HI;
            _fit_parameters[STR_COHERENT_SCT_AMPLITUDE].bound_type = E_Bound_Type::FIT;

            _fit_parameters[STR_COMPTON_ANGLE].bound_type = E_Bound_Type::LIMITED_LO_HI;
            _fit_parameters[STR_COMPTON_FWHM_CORR].bound_type = E_Bound_Type::LIMITED_LO_HI;
            _fit_parameters[STR_COMPTON_AMPLITUDE].bound_type = E_Bound_Type::FIT;
            _fit_parameters[STR_COMPTON_F_STEP].bound_type = E_Bound_Type::FIXED;
            _fit_parameters[STR_COMPTON_F_TAIL].bound_type = E_Bound_Type::LIMITED_LO;
            _fit_parameters[STR_COMPTON_GAMMA].bound_type = E_Bound_Type::FIXED;
            _fit_parameters[STR_COMPTON_HI_F_TAIL].bound_type = E_Bound_Type::LIMITED_LO_HI;
            _fit_parameters[STR_COMPTON_HI_GAMMA].bound_type = E_Bound_Type::FIXED;

            _fit_parameters[STR_SNIP_WIDTH].bound_type = E_Bound_Type::FIXED;

            _fit_parameters[STR_F_STEP_OFFSET].bound_type = E_Bound_Type::FIXED;
            _fit_parameters[STR_F_STEP_LINEAR].bound_type = E_Bound_Type::FIXED;
            _fit_parameters[STR_F_STEP_QUADRATIC].bound_type = E_Bound_Type::FIXED;

            _fit_parameters[STR_F_TAIL_OFFSET].bound_type = E_Bound_Type::FIXED;
            _fit_parameters[STR_F_TAIL_LINEAR].bound_type = E_Bound_Type::FIXED;
            _fit_parameters[STR_F_TAIL_QUADRATIC].bound_type = E_Bound_Type::FIXED;

            _fit_parameters[STR_GAMMA_OFFSET].bound_type = E_Bound_Type::FIXED;
            _fit_parameters[STR_GAMMA_LINEAR].bound_type = E_Bound_Type::FIXED;
            _fit_parameters[STR_GAMMA_QUADRATIC].bound_type = E_Bound_Type::FIXED;

            _fit_parameters[STR_KB_F_TAIL_OFFSET].bound_type = E_Bound_Type::FIXED;
            _fit_parameters[STR_KB_F_TAIL_LINEAR].bound_type = E_Bound_Type::FIXED;
            _fit_parameters[STR_KB_F_TAIL_QUADRATIC].bound_type = E_Bound_Type::FIXED;
            break;
        case BATCH_FIT_WITH_TAILS: //batch fit with tails
            _fit_parameters[STR_ENERGY_OFFSET].bound_type = E_Bound_Type::LIMITED_LO_HI;
            _fit_parameters[STR_ENERGY_SLOPE].bound_type = E_Bound_Type::LIMITED_LO_HI;
            _fit_parameters[STR_ENERGY_QUADRATIC].bound_type = E_Bound_Type::FIXED;

            _fit_parameters[STR_FWHM_OFFSET].bound_type = E_Bound_Type::LIMITED_LO_HI;
            _fit_parameters[STR_FWHM_FANOPRIME].bound_type = E_Bound_Type::LIMITED_LO_HI;

            _fit_parameters[STR_COHERENT_SCT_ENERGY].bound_type = E_Bound_Type::LIMITED_LO_HI;
            _fit_parameters[STR_COHERENT_SCT_AMPLITUDE].bound_type = E_Bound_Type::FIT;

            _fit_parameters[STR_COMPTON_ANGLE].bound_type = E_Bound_Type::LIMITED_LO_HI;
            _fit_parameters[STR_COMPTON_FWHM_CORR].bound_type = E_Bound_Type::LIMITED_LO_HI;
            _fit_parameters[STR_COMPTON_AMPLITUDE].bound_type = E_Bound_Type::FIT;
            _fit_parameters[STR_COMPTON_F_STEP].bound_type = E_Bound_Type::FIXED;
            _fit_parameters[STR_COMPTON_F_TAIL].bound_type = E_Bound_Type::LIMITED_LO;
            _fit_parameters[STR_COMPTON_GAMMA].bound_type = E_Bound_Type::LIMITED_LO_HI;
            _fit_parameters[STR_COMPTON_HI_F_TAIL].bound_type = E_Bound_Type::LIMITED_LO_HI;
            _fit_parameters[STR_COMPTON_HI_GAMMA].bound_type = E_Bound_Type::LIMITED_LO_HI;

            _fit_parameters[STR_SNIP_WIDTH].bound_type = E_Bound_Type::FIXED;

            _fit_parameters[STR_F_STEP_OFFSET].bound_type = E_Bound_Type::FIXED;
            _fit_parameters[STR_F_STEP_LINEAR].bound_type = E_Bound_Type::FIXED;
            _fit_parameters[STR_F_STEP_QUADRATIC].bound_type = E_Bound_Type::FIXED;

            _fit_parameters[STR_F_TAIL_OFFSET].bound_type = E_Bound_Type::LIMITED_LO_HI;
            _fit_parameters[STR_F_TAIL_LINEAR].bound_type = E_Bound_Type::LIMITED_LO_HI;
            _fit_parameters[STR_F_TAIL_QUADRATIC].bound_type = E_Bound_Type::FIXED;

            _fit_parameters[STR_GAMMA_OFFSET].bound_type = E_Bound_Type::FIXED;
            _fit_parameters[STR_GAMMA_LINEAR].bound_type = E_Bound_Type::FIXED;
            _fit_parameters[STR_GAMMA_QUADRATIC].bound_type = E_Bound_Type::FIXED;

            _fit_parameters[STR_KB_F_TAIL_OFFSET].bound_type = E_Bound_Type::LIMITED_LO_HI;
            _fit_parameters[STR_KB_F_TAIL_LINEAR].bound_type = E_Bound_Type::LIMITED_LO_HI;
            _fit_parameters[STR_KB_F_TAIL_QUADRATIC].bound_type = E_Bound_Type::FIXED;
            break;
        case BATCH_FIT_WITH_FREE_ENERGY: // batch fit with free E, everything else fixed
            _fit_parameters[STR_ENERGY_OFFSET].bound_type = E_Bound_Type::LIMITED_LO_HI;
            _fit_parameters[STR_ENERGY_SLOPE].bound_type = E_Bound_Type::LIMITED_LO_HI;
            _fit_parameters[STR_ENERGY_QUADRATIC].bound_type = E_Bound_Type::FIXED;

            _fit_parameters[STR_FWHM_OFFSET].bound_type = E_Bound_Type::FIXED;
            _fit_parameters[STR_FWHM_FANOPRIME].bound_type = E_Bound_Type::FIXED;

            _fit_parameters[STR_COHERENT_SCT_ENERGY].bound_type = E_Bound_Type::FIXED;
            _fit_parameters[STR_COHERENT_SCT_AMPLITUDE].bound_type = E_Bound_Type::FIT;

            _fit_parameters[STR_COMPTON_ANGLE].bound_type = E_Bound_Type::FIXED;
            _fit_parameters[STR_COMPTON_FWHM_CORR].bound_type = E_Bound_Type::FIXED;
            _fit_parameters[STR_COMPTON_AMPLITUDE].bound_type = E_Bound_Type::FIT;
            _fit_parameters[STR_COMPTON_F_STEP].bound_type = E_Bound_Type::FIXED;
            _fit_parameters[STR_COMPTON_F_TAIL].bound_type = E_Bound_Type::FIXED;
            _fit_parameters[STR_COMPTON_GAMMA].bound_type = E_Bound_Type::FIXED;
            _fit_parameters[STR_COMPTON_HI_F_TAIL].bound_type = E_Bound_Type::FIXED;
            _fit_parameters[STR_COMPTON_HI_GAMMA].bound_type = E_Bound_Type::FIXED;

            _fit_parameters[STR_SNIP_WIDTH].bound_type = E_Bound_Type::FIXED;

            _fit_parameters[STR_F_STEP_OFFSET].bound_type = E_Bound_Type::FIXED;
            _fit_parameters[STR_F_STEP_LINEAR].bound_type = E_Bound_Type::FIXED;
            _fit_parameters[STR_F_STEP_QUADRATIC].bound_type = E_Bound_Type::FIXED;

            _fit_parameters[STR_F_TAIL_OFFSET].bound_type = E_Bound_Type::FIXED;
            _fit_parameters[STR_F_TAIL_LINEAR].bound_type = E_Bound_Type::FIXED;
            _fit_parameters[STR_F_TAIL_QUADRATIC].bound_type = E_Bound_Type::FIXED;

            _fit_parameters[STR_GAMMA_OFFSET].bound_type = E_Bound_Type::FIXED;
            _fit_parameters[STR_GAMMA_LINEAR].bound_type = E_Bound_Type::FIXED;
            _fit_parameters[STR_GAMMA_QUADRATIC].bound_type = E_Bound_Type::FIXED;

            _fit_parameters[STR_KB_F_TAIL_OFFSET].bound_type = E_Bound_Type::FIXED;
            _fit_parameters[STR_KB_F_TAIL_LINEAR].bound_type = E_Bound_Type::FIXED;
            _fit_parameters[STR_KB_F_TAIL_QUADRATIC].bound_type = E_Bound_Type::FIXED;
            break;
    }
}

// ----------------------------------------------------------------------------

const Spectra Gaussian_Model::model_spectrum(const Fit_Parameters * const fit_params,
                                             const unordered_map<string, Fit_Element_Map*> * const elements_to_fit,
                                             const struct Range energy_range)
{

    Spectra agr_spectra(energy_range.count());
    Spectra spectra_model;


    std::valarray<real_t> energy((real_t)0.0, energy_range.count());
    //std::valarray<real_t> background_counts((real_t)0.0, energy_range.count());
    real_t e_val = energy_range.min;
    for(int i=0; i < (energy_range.max - energy_range.min )+1; i++)
    {
        energy[i] = e_val;
        e_val += 1.0;
    }

    std::valarray<real_t> ev = fit_params->at(STR_ENERGY_OFFSET).value + energy * fit_params->at(STR_ENERGY_SLOPE).value + std::pow(energy, (real_t)2.0) * fit_params->at(STR_ENERGY_QUADRATIC).value;

    for(const auto& itr : (*elements_to_fit))
    {
        //Fit_Element_Map* element = itr.second;
        spectra_model = model_spectrum_element(fit_params, itr.second, ev, energy);
        agr_spectra += spectra_model;
    }

    agr_spectra += elastic_peak(fit_params, ev, fit_params->at(STR_ENERGY_SLOPE).value);
    agr_spectra += compton_peak(fit_params, ev, fit_params->at(STR_ENERGY_SLOPE).value);

    //agr_spectra += background_counts;

/*
    // pileup
    //temp_element_pos = np.array(keywords.added_params[4:13]);
    for (int ii=0; ii<9; ii++)
    {
        // skip calculation for peaks (element + scatter) that are fixed AND
        // close to zero (default 'zero' at 1e-10)
        if (pall[temp_element_pos[ii]] <= -10)
        {
            continue;
        }
        int j = 0;
        int i = np.amax(keywords.mele_pos) - np.amin(keywords.kele_pos) + 1 + ii;
        if (er_struct.energy <= 0.0)
        {
            continue;
        }
        //repetition delta_energy = ev.copy() - (er_struct.energy);
        faktor = er_struct.ratio* (10.**pall[temp_element_pos[ii]]);
        // peak, gauss
        value = faktor * this->peak(gain, sigma[i, j], delta_energy);
        //fit_counts.pileup = fit_counts.pileup + value;
        *(agr_spectra.buffer()) += value;
    }

    //(*counts) = fit_counts.ka + fit_counts.kb + fit_counts.l + fit_counts.m + fit_counts.elastic + fit_counts.compton + fit_counts.step + fit_counts.tail + fit_counts.pileup;
    //escape
    //if (np.sum(np.abs(pall[keywords.added_params[1:4]])) >= 0.0)
    {
        // si escape
        if (fit_params->at(STR_SI_ESCAPE).value > 0.0)
        //if (pall[keywords.added_params[1]] > 0.0)
        {
            real_t escape_E = (real_t)1.73998;
            for (size_t i=0; i<ev.size(); i++)
            {
                if( ev[i] > (escape_E+ev[0]) )
                {
                    escape_factor = pall[keywords.added_params[1]] + pall[keywords.added_params[3]] * ev;

                    for ( int ii=0; ii<len(wo[0]); ii++ )
                    {
                        fit_counts.escape[ii] = counts[wo[0][ii]] * std::max(np.append(escape_factor[wo[0][ii]], 0.0));
                    }
                }
            }
        }
        *(agr_spectra.buffer()) += fit_counts.escape;
    }

*/

    return agr_spectra;
}

// ----------------------------------------------------------------------------

const Spectra Gaussian_Model::model_spectrum_element(const Fit_Parameters * const fitp, const Fit_Element_Map * const element_to_fit, const std::valarray<real_t> &ev, std::valarray<real_t> energy)
{
    Spectra spectra_model(energy.size());
    std::valarray<real_t> peak_counts(0.0, energy.size());

    //real_t gain = detector->energy_slope();
    //std::valarray<real_t> ev = detector->energy_offset() + energy * detector->energy_slope() + std::pow(energy, (real_t)2.0) * detector->energy_quadratic();

    if(false == fitp->contains(element_to_fit->full_name()))
    {
        return spectra_model;
    }

    real_t pre_faktor = std::pow((real_t)10.0 , fitp->at(element_to_fit->full_name()).value);

    if(std::isnan(pre_faktor))
        return spectra_model;

    for (const Element_Energy_Ratio& er_struct : element_to_fit->energy_ratios())
    {

        real_t sigma = std::sqrt( std::pow((fitp->at(STR_FWHM_OFFSET).value / (real_t)2.3548), (real_t)2.0) + (er_struct.energy) * (real_t)2.96 * fitp->at(STR_FWHM_FANOPRIME).value );
        real_t f_step =  std::abs( er_struct.mu_fraction * ( fitp->at(STR_F_STEP_OFFSET).value + (fitp->at(STR_F_STEP_LINEAR).value * er_struct.energy)));
        real_t f_tail = std::abs( fitp->at(STR_F_TAIL_OFFSET).value + (fitp->at(STR_F_TAIL_LINEAR).value * er_struct.mu_fraction));
        real_t kb_f_tail = std::abs(  fitp->at(STR_KB_F_TAIL_OFFSET).value + (fitp->at(STR_KB_F_TAIL_LINEAR).value * er_struct.mu_fraction));
        real_t value = 1.0;

        //don't process if energy is 0
        if (er_struct.ratio == 0.0)
            continue;
        if (er_struct.energy <= 0.0)
            continue;

        // gaussian peak shape
        std::valarray<real_t> delta_energy = ev - er_struct.energy;

        real_t faktor = real_t(er_struct.ratio * pre_faktor);
        if (er_struct.ptype == Element_Param_Type::Kb_Line)
        {
            faktor = faktor / ((real_t)1.0 + kb_f_tail + f_step);
        }
        if ((er_struct.ptype == Element_Param_Type::Ka_Line) || (er_struct.ptype == Element_Param_Type::L_Line))
        {
            faktor = faktor / ((real_t)1.0 + f_tail + f_step);
        }
        // peak, gauss
        //value = faktor * this->peak(fit_params->at(STR_ENERGY_SLOPE).value, sigma, delta_energy);
        spectra_model += faktor * this->peak(fitp->at(STR_ENERGY_SLOPE).value, sigma, delta_energy);

/*      //separates counts into which lines they are
        peak_counts = faktor * this->peak(fit_params->at(STR_ENERGY_SLOPE).value, sigma, delta_energy);
        switch(er_struct.ptype)
        {
            case Element_Param_Type::Ka_Line:
                counts_arr->ka += peak_counts;
            break;
            case Element_Param_Type::Kb_Line:
                counts_arr->kb += peak_counts;
            break;
            case Element_Param_Type::L_Line:
                counts_arr->l += peak_counts;
            break;
            case Element_Param_Type::M_Line:
                counts_arr->m += peak_counts;
            break;
            default:
            break;
        }
        (*counts) += peak_counts;
*/


        //  peak, step
        if (f_step > 0.0)
        {
            value = faktor * f_step;
            //value = value * this->step(gain, sigma, delta_energy, er_struct.energy);
            spectra_model += value * this->step(fitp->at(STR_ENERGY_SLOPE).value, sigma, delta_energy, er_struct.energy);
            //counts_arr->step = fit_counts.step + value;
        }
        //  peak, tail;; use different tail for K beta vs K alpha lines
        if (er_struct.ptype == Element_Param_Type::Kb_Line)
        {
            real_t gamma = std::abs( fitp->at(STR_GAMMA_OFFSET).value + fitp->at(STR_GAMMA_LINEAR).value * (er_struct.energy) ) * element_to_fit->width_multi();
            value = faktor * kb_f_tail;
            spectra_model += value * this->tail(fitp->at(STR_ENERGY_SLOPE).value, sigma, delta_energy, gamma);
            //fit_counts.tail = fit_counts.tail + value;
        }
    }
    return spectra_model;
}

// ----------------------------------------------------------------------------

const std::valarray<real_t> Gaussian_Model::peak(real_t gain, real_t sigma, std::valarray<real_t>& delta_energy) const
{
    // gain / (sigma * sqrt( 2.0 * M_PI) ) * exp( -0.5 * ( (delta_energy / sigma) ** 2 )
    return gain / ( sigma * SQRT_2xPI ) *  std::exp((real_t)-0.5 * std::pow((delta_energy / sigma), (real_t)2.0) );
}

// ----------------------------------------------------------------------------

const std::valarray<real_t> Gaussian_Model::step(real_t gain, real_t sigma, std::valarray<real_t>& delta_energy, real_t peak_E) const
{
    std::valarray<real_t> counts((real_t)0.0, delta_energy.size());
    for (unsigned int i=0; i<delta_energy.size(); i++)
    {
        counts[i] = gain / (real_t)2.0 /  peak_E * std::erfc(delta_energy[i]/(M_SQRT2 * sigma));
    }
    return counts;
}

// ----------------------------------------------------------------------------

const std::valarray<real_t> Gaussian_Model::tail(real_t gain, real_t sigma, std::valarray<real_t>& delta_energy, real_t gamma) const
{
    std::valarray<real_t> counts((real_t)0.0, delta_energy.size());

    for (unsigned int i=0; i<delta_energy.size(); i++)
    {
        real_t temp_a = 1.0;
        if (delta_energy[i] < 0.0)
        {
            temp_a = exp(delta_energy[i]/ (gamma * sigma));
        }
        counts[i] = gain / 2. / gamma / sigma / exp((real_t)-0.5/pow(gamma, (real_t)2.0)) * temp_a * std::erfc( delta_energy[i]  /( M_SQRT2*sigma) + ((real_t)1.0/(gamma*M_SQRT2) )  );
    }
    return counts;
}

// ----------------------------------------------------------------------------

const std::valarray<real_t> Gaussian_Model::elastic_peak(const Fit_Parameters * const fitp, std::valarray<real_t> ev, real_t gain) const
{
    std::valarray<real_t> counts((real_t)0.0, ev.size());
    real_t sigma = std::sqrt( std::pow( (fitp->at(STR_FWHM_OFFSET).value / (real_t)2.3548), (real_t)2.0 ) + fitp->at(STR_COHERENT_SCT_ENERGY).value * (real_t)2.96 * fitp->at(STR_FWHM_FANOPRIME).value  );
    if(std::isnan(sigma))
    {
        return counts;
    }
    std::valarray<real_t> delta_energy = ev - fitp->at(STR_COHERENT_SCT_ENERGY).value;


    // elastic peak, gaussian
    real_t fvalue = (real_t)1.0;

    fvalue = fvalue * std::pow(10.0, fitp->at(STR_COHERENT_SCT_AMPLITUDE).value);

    //std::valarray<real_t> value = fvalue * this->peak(gain, *sigma, delta_energy);
    //counts = counts + value;
    counts += ( fvalue * this->peak(gain, sigma, delta_energy) );

    return counts;
}

// ----------------------------------------------------------------------------

const std::valarray<real_t> Gaussian_Model::compton_peak(const Fit_Parameters * const fitp, std::valarray<real_t> ev, real_t  gain) const
{
    std::valarray<real_t> counts((real_t)0.0, ev.size());

    real_t compton_E = fitp->at(STR_COHERENT_SCT_ENERGY).value/(1. +(fitp->at(STR_COHERENT_SCT_ENERGY).value / (real_t)511.0 ) * (1.0 -std::cos( fitp->at(STR_COMPTON_ANGLE).value * 2.0 * M_PI / 360.0 )));

    real_t sigma = std::sqrt( std::pow( (fitp->at(STR_FWHM_OFFSET).value/2.3548), 62.0) + compton_E * 2.96 * fitp->at(STR_FWHM_FANOPRIME).value );
    if(std::isnan(sigma))
    {
        return counts;
    }
    //real_t local_sigma = (*sigma) * p[14];

    std::valarray<real_t> delta_energy = ev - compton_E;

    // compton peak, gaussian
    real_t faktor = (real_t)1.0 / ((real_t)1.0 + fitp->at(STR_COMPTON_F_STEP).value + fitp->at(STR_COMPTON_F_TAIL).value + fitp->at(STR_COMPTON_HI_F_TAIL).value);

    faktor = faktor * std::pow((real_t)10.0, fitp->at(STR_COMPTON_AMPLITUDE).value) ;

    std::valarray<real_t> value = faktor * this->peak(gain, sigma * fitp->at(STR_COMPTON_FWHM_CORR).value, delta_energy);
    counts = counts + value;

    // compton peak, step
    if ( fitp->at(STR_COMPTON_F_STEP).value > 0.0 )
    {
        real_t fvalue = faktor * fitp->at(STR_COMPTON_F_STEP).value;
        value = fvalue * this->step(gain, sigma, delta_energy, compton_E);
        counts = counts + value;
    }
    // compton peak, tail on the low side
    real_t fvalue = faktor * fitp->at(STR_COMPTON_F_TAIL).value;
    value = fvalue * this->tail(gain, sigma, delta_energy, fitp->at(STR_COMPTON_GAMMA).value);
    counts = counts + value;

    // compton peak, tail on the high side
    fvalue = faktor * fitp->at(STR_COMPTON_HI_F_TAIL).value;
    delta_energy *= -1.0;
    value = ( fvalue * this->tail(gain, sigma, delta_energy, fitp->at(STR_COMPTON_HI_GAMMA).value) );
    counts = counts + value;

    return counts;
}

// ----------------------------------------------------------------------------

} //namespace models
} //namespace fitting<|MERGE_RESOLUTION|>--- conflicted
+++ resolved
@@ -112,12 +112,7 @@
     fit_params.add_parameter(STR_COMPTON_HI_GAMMA, Fit_Param(STR_COMPTON_HI_GAMMA,	 (real_t)-0.0001, (real_t)0.0001, (real_t)1.0,  (real_t)0.01,      E_Bound_Type::FIXED));
 
     fit_params.add_parameter(STR_SNIP_WIDTH, Fit_Param(STR_SNIP_WIDTH,			     (real_t)0.1,   (real_t)2.828427, (real_t)0.15, (real_t)0.01,      E_Bound_Type::FIXED)); //max = 2* sqrt(2)
-<<<<<<< HEAD
-    fit_params.add_parameter(STR_FIT_SNIP_WIDTH, Fit_Param(STR_FIT_SNIP_WIDTH,	     (real_t)0.0,   (real_t)1.0,      (real_t)0.0,  (real_t)0.01,      E_Bound_Type::FIXED));
-
-=======
     fit_params.add_parameter(STR_FIT_SNIP_WIDTH, Fit_Param(STR_FIT_SNIP_WIDTH,		 (real_t)0.0,   (real_t)1.0,      (real_t)0.0,  (real_t)0.01,      E_Bound_Type::FIXED));
->>>>>>> 290bd1aa
 
     fit_params.add_parameter(STR_F_STEP_OFFSET, Fit_Param(STR_F_STEP_OFFSET,		(real_t)0.0, (real_t)1.0, (real_t)0.0, (real_t)0.01, E_Bound_Type::FIXED));
     fit_params.add_parameter(STR_F_STEP_LINEAR, Fit_Param(STR_F_STEP_LINEAR,        (real_t)0.0, (real_t)1.0, (real_t)0.0, (real_t)0.01, E_Bound_Type::FIXED));
