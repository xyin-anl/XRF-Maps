--- conflicted
+++ resolved
@@ -372,19 +372,9 @@
 
 // ----------------------------------------------------------------------------
 
-<<<<<<< HEAD
-const Spectra Gaussian_Model::model_spectrum_element(const Fit_Parameters * const fitp, const Fit_Element_Map * const element_to_fit, const std::valarray<real_t> &ev)
+const Spectra Gaussian_Model::model_spectrum_element(const Fit_Parameters * const fitp, const Fit_Element_Map * const element_to_fit, const ArrayXr &ev)
 {
     Spectra spectra_model(ev.size());
-    //std::valarray<real_t> peak_counts(0.0, energy.size());
-
-    //real_t gain = detector->energy_slope();
-    //std::valarray<real_t> ev = detector->energy_offset() + energy * detector->energy_slope() + std::pow(energy, (real_t)2.0) * detector->energy_quadratic();
-=======
-const Spectra Gaussian_Model::model_spectrum_element(const Fit_Parameters * const fitp, const Fit_Element_Map * const element_to_fit, const ArrayXr &ev)
-{
-    Spectra spectra_model(ev.size());
->>>>>>> 7d7fe1a9
 
     if(false == fitp->contains(element_to_fit->full_name()))
     {
@@ -472,11 +462,7 @@
 
 // ----------------------------------------------------------------------------
 
-<<<<<<< HEAD
-const std::valarray<real_t> Gaussian_Model::peak(real_t gain, real_t sigma, const std::valarray<real_t>& delta_energy) const
-=======
 const ArrayXr Gaussian_Model::peak(real_t gain, real_t sigma, const ArrayXr& delta_energy) const
->>>>>>> 7d7fe1a9
 {
     // gain / (sigma * sqrt( 2.0 * M_PI) ) * exp( -0.5 * ( (delta_energy / sigma) ** 2 )
     return gain / ( sigma * SQRT_2xPI ) *  Eigen::exp((real_t)-0.5 * Eigen::pow((delta_energy / sigma), (real_t)2.0) );
@@ -484,11 +470,7 @@
 
 // ----------------------------------------------------------------------------
 
-<<<<<<< HEAD
-const std::valarray<real_t> Gaussian_Model::step(real_t gain, real_t sigma, const std::valarray<real_t>& delta_energy, real_t peak_E) const
-=======
 const ArrayXr Gaussian_Model::step(real_t gain, real_t sigma, const ArrayXr& delta_energy, real_t peak_E) const
->>>>>>> 7d7fe1a9
 {
 	ArrayXr counts(delta_energy.size());
 	for (unsigned int i = 0; i < delta_energy.size(); i++)
@@ -500,11 +482,7 @@
 
 // ----------------------------------------------------------------------------
 
-<<<<<<< HEAD
-const std::valarray<real_t> Gaussian_Model::tail(real_t gain, real_t sigma, const std::valarray<real_t>& delta_energy, real_t gamma) const
-=======
 const ArrayXr Gaussian_Model::tail(real_t gain, real_t sigma, const ArrayXr& delta_energy, real_t gamma) const
->>>>>>> 7d7fe1a9
 {
 	ArrayXr counts(delta_energy.size());
 
@@ -522,11 +500,7 @@
 
 // ----------------------------------------------------------------------------
 
-<<<<<<< HEAD
-const std::valarray<real_t> Gaussian_Model::elastic_peak(const Fit_Parameters * const fitp, const std::valarray<real_t> &ev, real_t gain) const
-=======
 const ArrayXr Gaussian_Model::elastic_peak(const Fit_Parameters * const fitp, const ArrayXr& ev, real_t gain) const
->>>>>>> 7d7fe1a9
 {
     Spectra counts(ev.size());
 	counts.setZero();
@@ -552,11 +526,7 @@
 
 // ----------------------------------------------------------------------------
 
-<<<<<<< HEAD
-const std::valarray<real_t> Gaussian_Model::compton_peak(const Fit_Parameters * const fitp, const std::valarray<real_t> &ev, real_t  gain) const
-=======
 const ArrayXr Gaussian_Model::compton_peak(const Fit_Parameters * const fitp, const ArrayXr& ev, real_t  gain) const
->>>>>>> 7d7fe1a9
 {
 	ArrayXr counts(ev.size());
 	counts.setZero();
