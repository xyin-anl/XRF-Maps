--- conflicted
+++ resolved
@@ -267,17 +267,10 @@
 
         std::function<void(const Fit_Parameters<T_real>* const, const  Range* const, Spectra<T_real>*)> gen_func = std::bind(&Matrix_Optimized_Fit_Routine<T_real>::model_spectrum, this, std::placeholders::_1, std::placeholders::_2, std::placeholders::_3);
 
-<<<<<<< HEAD
-        //set num iter to 400;
-        unordered_map<string, real_t> opt_options{ {STR_OPT_MAXITER, 400.} };
-        unordered_map<string, real_t> saved_options = _optimizer->get_options();        
-        _optimizer->set_options(opt_options);
-=======
         //set num iter to 300;
         unordered_map<string, T_real> opt_options{ {STR_OPT_MAXITER, 300.}, {STR_OPT_FTOL, 1.0e-11 }, {STR_OPT_GTOL, 1.0e-11 } };
         unordered_map<string, T_real> saved_options = this->_optimizer->get_options();        
         this->_optimizer->set_options(opt_options);
->>>>>>> 2329eba3
 
 
         ret_val = this->_optimizer->minimize_func(&fit_params, spectra, this->_energy_range, &background, gen_func);
