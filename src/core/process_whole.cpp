/***
Copyright (c) 2016, UChicago Argonne, LLC. All rights reserved.

Copyright 2016. UChicago Argonne, LLC. This software was produced
under U.S. Government contract DE-AC02-06CH11357 for Argonne National
Laboratory (ANL), which is operated by UChicago Argonne, LLC for the
U.S. Department of Energy. The U.S. Government has rights to use,
reproduce, and distribute this software.  NEITHER THE GOVERNMENT NOR
UChicago Argonne, LLC MAKES ANY WARRANTY, EXPRESS OR IMPLIED, OR
ASSUMES ANY LIABILITY FOR THE USE OF THIS SOFTWARE.  If software is
modified to produce derivative works, such modified software should
be clearly marked, so as not to confuse it with the version available
from ANL.

Additionally, redistribution and use in source and binary forms, with
or without modification, are permitted provided that the following
conditions are met:

    * Redistributions of source code must retain the above copyright
      notice, this list of conditions and the following disclaimer.

    * Redistributions in binary form must reproduce the above copyright
      notice, this list of conditions and the following disclaimer in
      the documentation and/or other materials provided with the
      distribution.

    * Neither the name of UChicago Argonne, LLC, Argonne National
      Laboratory, ANL, the U.S. Government, nor the names of its
      contributors may be used to endorse or promote products derived
      from this software without specific prior written permission.

THIS SOFTWARE IS PROVIDED BY UChicago Argonne, LLC AND CONTRIBUTORS
"AS IS" AND ANY EXPRESS OR IMPLIED WARRANTIES, INCLUDING, BUT NOT
LIMITED TO, THE IMPLIED WARRANTIES OF MERCHANTABILITY AND FITNESS
FOR A PARTICULAR PURPOSE ARE DISCLAIMED. IN NO EVENT SHALL UChicago
Argonne, LLC OR CONTRIBUTORS BE LIABLE FOR ANY DIRECT, INDIRECT,
INCIDENTAL, SPECIAL, EXEMPLARY, OR CONSEQUENTIAL DAMAGES (INCLUDING,
BUT NOT LIMITED TO, PROCUREMENT OF SUBSTITUTE GOODS OR SERVICES;
LOSS OF USE, DATA, OR PROFITS; OR BUSINESS INTERRUPTION) HOWEVER
CAUSED AND ON ANY THEORY OF LIABILITY, WHETHER IN CONTRACT, STRICT
LIABILITY, OR TORT (INCLUDING NEGLIGENCE OR OTHERWISE) ARISING IN
ANY WAY OUT OF THE USE OF THIS SOFTWARE, EVEN IF ADVISED OF THE
POSSIBILITY OF SUCH DAMAGE.
***/

/// Initial Author <2017>: Arthur Glowacki

#include "core/process_whole.h"

using namespace std::placeholders; //for _1, _2,

// ----------------------------------------------------------------------------
// ----------------------------------------------------------------------------

template<typename T>
data_struct::Fit_Count_Dict* generate_fit_count_dict(std::unordered_map<std::string, T> *elements_to_fit, size_t height, size_t width, bool alloc_iter_count)
{
    data_struct::Fit_Count_Dict* element_fit_counts_dict = new data_struct::Fit_Count_Dict();
    for(auto& e_itr : *elements_to_fit)
    {
        element_fit_counts_dict->emplace(std::pair<std::string, data_struct::ArrayXXr >(e_itr.first, data_struct::ArrayXXr()) );
        element_fit_counts_dict->at(e_itr.first).resize(height, width);
    }

    if (alloc_iter_count)
    {
        //Allocate memeory to save number of fit iterations
        element_fit_counts_dict->emplace(std::pair<std::string, data_struct::ArrayXXr >(STR_NUM_ITR, data_struct::ArrayXXr() ));
        element_fit_counts_dict->at(STR_NUM_ITR).resize(height, width);
        element_fit_counts_dict->emplace(std::pair<std::string, data_struct::ArrayXXr >(STR_RESIDUAL, data_struct::ArrayXXr()));
        element_fit_counts_dict->at(STR_RESIDUAL).resize(height, width);
    }

	//  TOTAL_FLUORESCENCE_YIELD
	element_fit_counts_dict->emplace(std::pair<std::string, data_struct::ArrayXXr >(STR_TOTAL_FLUORESCENCE_YIELD, data_struct::ArrayXXr()));
	element_fit_counts_dict->at(STR_TOTAL_FLUORESCENCE_YIELD).resize(height, width);

	//SUM_ELASTIC_INELASTIC
	element_fit_counts_dict->emplace(std::pair<std::string, data_struct::ArrayXXr >(STR_SUM_ELASTIC_INELASTIC_AMP , data_struct::ArrayXXr()));
	element_fit_counts_dict->at(STR_SUM_ELASTIC_INELASTIC_AMP).resize(height, width);


    return element_fit_counts_dict;
}

// ----------------------------------------------------------------------------

bool fit_single_spectra(fitting::routines::Base_Fit_Routine * fit_routine,
                        const fitting::models::Base_Model * const model,
                        const data_struct::Spectra * const spectra,
                        const data_struct::Fit_Element_Map_Dict * const elements_to_fit,
                        data_struct::Fit_Count_Dict * out_fit_counts,
                        size_t i,
                        size_t j)
{
    std::unordered_map<std::string, real_t> counts_dict;
    fit_routine->fit_spectra(model, spectra, elements_to_fit, counts_dict);
    //save count / sec
    for (auto& el_itr : *elements_to_fit)
    {
        (*out_fit_counts)[el_itr.first](i,j) = counts_dict[el_itr.first] / spectra->elapsed_livetime();
    }
    (*out_fit_counts)[STR_NUM_ITR](i,j) = counts_dict[STR_NUM_ITR];

    (*out_fit_counts)[STR_RESIDUAL](i, j) = counts_dict[STR_RESIDUAL];
	// add total fluorescense yield
	if (out_fit_counts->count(STR_TOTAL_FLUORESCENCE_YIELD))
	{
		(*out_fit_counts)[STR_TOTAL_FLUORESCENCE_YIELD](i, j) = spectra->sum();
	}
	// add sum coherent and compton
	if (out_fit_counts->count(STR_SUM_ELASTIC_INELASTIC_AMP) > 0  && counts_dict.count(STR_COHERENT_SCT_AMPLITUDE) > 0 && counts_dict.count(STR_COMPTON_AMPLITUDE) > 0)
	{
		(*out_fit_counts)[STR_SUM_ELASTIC_INELASTIC_AMP](i, j) = counts_dict[STR_COHERENT_SCT_AMPLITUDE] + counts_dict[STR_COMPTON_AMPLITUDE];
        // add total fluorescense yield
        if (out_fit_counts->count(STR_TOTAL_FLUORESCENCE_YIELD))
        {                   //                                      (sum - (elastic + inelastic)) / live time
            (*out_fit_counts)[STR_TOTAL_FLUORESCENCE_YIELD](i, j) = ( spectra->sum() - (*out_fit_counts)[STR_SUM_ELASTIC_INELASTIC_AMP](i, j) ) / spectra->elapsed_livetime();
        }
	}
    else
    {
        // add total fluorescense yield
        if (out_fit_counts->count(STR_TOTAL_FLUORESCENCE_YIELD))
        {
            (*out_fit_counts)[STR_TOTAL_FLUORESCENCE_YIELD](i, j) = spectra->sum() / spectra->elapsed_livetime();
        }
    }

    return true;
}

// ----------------------------------------------------------------------------

bool optimize_integrated_fit_params(std::string dataset_directory,
                                    std::string  dataset_filename,
                                    size_t detector_num,
                                    data_struct::Params_Override* params_override,
                                    fitting::models::Fit_Params_Preset optimize_fit_params_preset,
                                    fitting::optimizers::Optimizer* optimizer,
                                    data_struct::Fit_Parameters& out_fitp)
{
    fitting::models::Gaussian_Model model;
    bool ret_val = false;
    data_struct::Spectra int_spectra;

    if (params_override != nullptr)
    {
        //load the quantification standard dataset
        if (false == io::load_and_integrate_spectra_volume(dataset_directory, dataset_filename, detector_num, &int_spectra, params_override))
        {
            logE << "In optimize_integrated_dataset loading dataset" << dataset_filename << " for detector" << detector_num << "\n";
            return false;
        }
        //Range of energy in spectra to fit
        fitting::models::Range energy_range = data_struct::get_energy_range(int_spectra.size(), &(params_override->fit_params));

        //Fitting routines
        fitting::routines::Param_Optimized_Fit_Routine fit_routine;
        fit_routine.set_optimizer(optimizer);
		fit_routine.set_update_coherent_amplitude_on_fit(false);

        //reset model fit parameters to defaults
        model.reset_to_default_fit_params();
        //Update fit parameters by override values
        model.update_fit_params_values(&(params_override->fit_params));
        //set fixed/fit preset
        model.set_fit_params_preset(optimize_fit_params_preset);

        //Initialize the fit routine
        fit_routine.initialize(&model, &params_override->elements_to_fit, energy_range);

        //Fit the spectra saving the element counts in element_fit_count_dict
        fitting::optimizers::OPTIMIZER_OUTCOME outcome = fit_routine.fit_spectra_parameters(&model, &int_spectra, &params_override->elements_to_fit, out_fitp);
<<<<<<< HEAD


        switch (outcome)
        {

=======
        switch (outcome)
        {
>>>>>>> 74be2c29
        case fitting::optimizers::OPTIMIZER_OUTCOME::CONVERGED:
            // if we have a good fit, update our fit parameters so we are closer for the next fit
            params_override->fit_params.append_and_update(&out_fitp);
            ret_val = true;
            break;
        case fitting::optimizers::OPTIMIZER_OUTCOME::EXHAUSTED:
        case fitting::optimizers::OPTIMIZER_OUTCOME::F_TOL_LT_TOL:
        case fitting::optimizers::OPTIMIZER_OUTCOME::X_TOL_LT_TOL:
        case fitting::optimizers::OPTIMIZER_OUTCOME::G_TOL_LT_TOL:
            ret_val = true;
            break;
        case fitting::optimizers::OPTIMIZER_OUTCOME::CRASHED:
        case fitting::optimizers::OPTIMIZER_OUTCOME::EXPLODED:
        case fitting::optimizers::OPTIMIZER_OUTCOME::FAILED:
        case fitting::optimizers::OPTIMIZER_OUTCOME::FOUND_NAN:
        case fitting::optimizers::OPTIMIZER_OUTCOME::FOUND_ZERO:
        case fitting::optimizers::OPTIMIZER_OUTCOME::STOPPED:
        case fitting::optimizers::OPTIMIZER_OUTCOME::TRAPPED:
            ret_val = false;
            break;
        }
        io::save_optimized_fit_params(dataset_directory, dataset_filename, detector_num, &out_fitp, &int_spectra, &(params_override->elements_to_fit));
    }
    
    return ret_val;

}

// ----------------------------------------------------------------------------

void generate_optimal_params(data_struct::Analysis_Job* analysis_job)
{
    std::unordered_map<int, data_struct::Fit_Parameters> fit_params_avgs;
    std::unordered_map<int, data_struct::Params_Override*> params;
    std::unordered_map<int, float> detector_file_cnt;
    data_struct::Params_Override* params_override = nullptr;

    for (size_t detector_num : analysis_job->detector_num_arr)
    {
        detector_file_cnt[detector_num] = 0.0;
    }


    for(auto &itr : analysis_job->optimize_dataset_files)
    {
        for(size_t detector_num : analysis_job->detector_num_arr)
        {
            //reuse previous param override if it exists
            if (params.count(detector_num) > 0)
            {
                params_override = params[detector_num];
            }
            else
            {
                params_override = new data_struct::Params_Override();
                //load override parameters
                if (false == io::load_override_params(analysis_job->dataset_directory, detector_num, params_override))
                {
                    if (false == io::load_override_params(analysis_job->dataset_directory, -1, params_override))
                    {
                        logE << "Loading maps_fit_parameters_override.txt\n";
                        delete params_override;
                        params_override = nullptr;
                        continue;
                    }
                }
                if (params_override != nullptr)
                {
                    params[detector_num] = params_override;
                }
            }

            data_struct::Fit_Parameters out_fitp;
<<<<<<< HEAD
            if(optimize_integrated_fit_params(analysis_job->dataset_directory, itr, detector_num, params_override, analysis_job->optimize_fit_params_preset, analysis_job->optimizer(), out_fitp))
=======
            if (optimize_integrated_fit_params(analysis_job->dataset_directory, itr, detector_num, params_override, analysis_job->optimize_fit_params_preset, analysis_job->optimizer(), out_fitp))
>>>>>>> 74be2c29
            {
                detector_file_cnt[detector_num] += 1.0;
                if (fit_params_avgs.count(detector_num) > 0)
                {
                    fit_params_avgs[detector_num].sum_values(out_fitp);
                }
                else
                {
                    fit_params_avgs[detector_num] = out_fitp;
                }
            }
        }
    }
    for(size_t detector_num : analysis_job->detector_num_arr)
    {
        if (detector_file_cnt[detector_num] > 0.)
        {
            fit_params_avgs[detector_num].divide_fit_values_by(detector_file_cnt[detector_num]);
        }
        if (params.count(detector_num) > 0)
        {
            params_override = params[detector_num];
            if (params_override != nullptr)
            {
                delete params_override;
            }
            params.erase(detector_num);
        }
    }

    io::save_averaged_fit_params(analysis_job->dataset_directory, fit_params_avgs, analysis_job->detector_num_arr);

}

// ----------------------------------------------------------------------------

void proc_spectra(data_struct::Spectra_Volume* spectra_volume,
                  data_struct::Detector * detector,
                  ThreadPool* tp,
                  bool save_spec_vol,
                  Callback_Func_Status_Def* status_callback)
{
    if (detector == nullptr)
    {
        logE << "Detector meta information not loaded. Cannot process!\n";
        return;
    }

    if (spectra_volume == nullptr)
    {
        logE << "Spectra Volume not loaded. Cannot process!\n";
        return;
    }

    data_struct::Params_Override * override_params = &(detector->fit_params_override_dict);

    //Range of energy in spectra to fit
    fitting::models::Range energy_range = data_struct::get_energy_range(spectra_volume->samples_size(), &(detector->fit_params_override_dict.fit_params) );

    std::chrono::time_point<std::chrono::system_clock> start, end;

    for(auto &itr : detector->fit_routines)
    {
        fitting::routines::Base_Fit_Routine *fit_routine = itr.second;

        logI << "Processing  "<< fit_routine->get_name()<<"\n";

        start = std::chrono::system_clock::now();
        if (override_params->elements_to_fit.size() < 1)
        {
            logE<<"No elements to fit. Check  maps_fit_parameters_override.txt0 - 3 exist"<<"\n";
            continue;
        }

		//Fit job queue
		std::queue<std::future<bool> >* fit_job_queue = new std::queue<std::future<bool> >();

        //Allocate memeory to save fit counts
        data_struct::Fit_Count_Dict  *element_fit_count_dict = generate_fit_count_dict(&override_params->elements_to_fit, spectra_volume->rows(), spectra_volume->cols(), true);

        for(size_t i=0; i<spectra_volume->rows(); i++)
        {
            for(size_t j=0; j<spectra_volume->cols(); j++)
            {
                //logD<< i<<" "<<j<<"\n";
                fit_job_queue->emplace( tp->enqueue(fit_single_spectra, fit_routine, detector->model, &(*spectra_volume)[i][j], &override_params->elements_to_fit, element_fit_count_dict, i, j) );
            }
        }

        size_t total_blocks = (spectra_volume->rows() * spectra_volume->cols()) - 1;
        size_t cur_block = 0;
        //wait for queue to finish processing
        while(!fit_job_queue->empty())
        {
            auto ret = std::move(fit_job_queue->front());
            fit_job_queue->pop();
            ret.get();
            if (status_callback != nullptr)
            {
                (*status_callback)(cur_block, total_blocks);
            }
            cur_block++;
        }

        std::chrono::time_point<std::chrono::system_clock> end = std::chrono::system_clock::now();
        std::chrono::duration<double> elapsed_seconds = end-start;
        logI << "Fitting [ "<< fit_routine->get_name() <<" ] elapsed time: " << elapsed_seconds.count() << "s"<<"\n";

        io::file::HDF5_IO::inst()->save_element_fits(fit_routine->get_name(), element_fit_count_dict);

        if(itr.first == data_struct::Fitting_Routines::GAUSS_MATRIX || itr.first == data_struct::Fitting_Routines::NNLS)
        {
            fitting::routines::Matrix_Optimized_Fit_Routine* matrix_fit = (fitting::routines::Matrix_Optimized_Fit_Routine*)fit_routine;
            io::file::HDF5_IO::inst()->save_fitted_int_spectra( fit_routine->get_name(),
																matrix_fit->fitted_integrated_spectra(),
																matrix_fit->energy_range(),
                                                                matrix_fit->fitted_integrated_background(),
																(*spectra_volume)[0][0].size());
        }
		if (itr.first == data_struct::Fitting_Routines::GAUSS_MATRIX)
		{
			fitting::routines::Matrix_Optimized_Fit_Routine* matrix_fit = (fitting::routines::Matrix_Optimized_Fit_Routine*)fit_routine;
			io::file::HDF5_IO::inst()->save_max_10_spectra(fit_routine->get_name(),
																matrix_fit->energy_range(),
																matrix_fit->max_integrated_spectra(),
																matrix_fit->max_10_integrated_spectra(),
                                                                matrix_fit->fitted_integrated_background());
		}

        delete fit_job_queue;
        element_fit_count_dict->clear();
        delete element_fit_count_dict;
    }

    real_t energy_offset = 0.0;
    real_t energy_slope = 0.0;
    real_t energy_quad = 0.0;
    data_struct::Fit_Parameters fit_params = detector->model->fit_parameters();
    if(fit_params.contains(STR_ENERGY_OFFSET))
    {
        energy_offset = fit_params[STR_ENERGY_OFFSET].value;
    }
    if(fit_params.contains(STR_ENERGY_SLOPE))
    {
        energy_slope = fit_params[STR_ENERGY_SLOPE].value;
    }
    if(fit_params.contains(STR_ENERGY_QUADRATIC))
    {
        energy_quad = fit_params[STR_ENERGY_QUADRATIC].value;
    }

    if(save_spec_vol)
    {
        io::file::HDF5_IO::inst()->save_quantification(detector);
        io::save_volume(spectra_volume, energy_offset, energy_slope, energy_quad);
        io::file::HDF5_IO::inst()->end_save_seq();
    }
    else
    {
        io::file::HDF5_IO::inst()->save_quantification(detector);
        io::file::HDF5_IO::inst()->end_save_seq();
    }

}

// ----------------------------------------------------------------------------

void process_dataset_files(data_struct::Analysis_Job* analysis_job, Callback_Func_Status_Def* status_callback)
{
    ThreadPool tp(analysis_job->num_threads);

    for(auto &dataset_file : analysis_job->dataset_files)
    {
        //if quick and dirty then sum all detectors to 1 spectra volume and process it
        if(analysis_job->quick_and_dirty)
        {
            process_dataset_files_quick_and_dirty(dataset_file, analysis_job, tp);
        }
        //otherwise process each detector separately
        else
        {
            for(size_t detector_num : analysis_job->detector_num_arr)
            {

                data_struct::Detector* detector = analysis_job->get_detector(detector_num);

                //Spectra volume data
                data_struct::Spectra_Volume* spectra_volume = new data_struct::Spectra_Volume();

                std::string fullpath;
                size_t dlen = dataset_file.length();
                if (dataset_file[dlen - 4] == '.' && dataset_file[dlen - 3] == 'm' && dataset_file[dlen - 2] == 'd' && dataset_file[dlen - 1] == 'a')
                {
                    std::string str_detector_num = "";
                    if (detector_num != -1)
                    {
                        str_detector_num = std::to_string(detector_num);
                    }
                    std::string full_save_path = analysis_job->dataset_directory + DIR_END_CHAR + "img.dat" + DIR_END_CHAR + dataset_file + ".h5" + str_detector_num;
                    io::file::HDF5_IO::inst()->set_filename(full_save_path);
                }
                else
                {
                    std::string full_save_path = analysis_job->dataset_directory + DIR_END_CHAR + "img.dat" + DIR_END_CHAR + dataset_file;
                    io::file::HDF5_IO::inst()->set_filename(full_save_path);
                }
                
                bool loaded_from_analyzed_hdf5 = false;
                //load spectra volume
                if (false == io::load_spectra_volume(analysis_job->dataset_directory, dataset_file, detector_num, spectra_volume, &detector->fit_params_override_dict, &loaded_from_analyzed_hdf5, true) )
                {
                    logW<<"Skipping detector "<<detector_num<<"\n";
                    delete spectra_volume;
                    if (status_callback != nullptr)
                    {
                        (*status_callback)(0, 1);
                    }
                    continue;
                }

                analysis_job->init_fit_routines(spectra_volume->samples_size(), true);
                proc_spectra(spectra_volume, detector, &tp, !loaded_from_analyzed_hdf5, status_callback);
				delete spectra_volume;
            }
        }
    }
}

// ----------------------------------------------------------------------------

void process_dataset_files_quick_and_dirty(std::string dataset_file, data_struct::Analysis_Job* analysis_job, ThreadPool &tp, Callback_Func_Status_Def* status_callback)
{
    std::string full_save_path = analysis_job->dataset_directory + DIR_END_CHAR + "img.dat" + DIR_END_CHAR + dataset_file + ".h5";

    data_struct::Detector* detector = analysis_job->get_detector(0);
    //Spectra volume data
    data_struct::Spectra_Volume* spectra_volume = new data_struct::Spectra_Volume();
    data_struct::Spectra_Volume* tmp_spectra_volume = new data_struct::Spectra_Volume();

    io::file::HDF5_IO::inst()->start_save_seq(full_save_path, true); // force to create new file for quick and dirty

    //load the first one
    size_t detector_num = analysis_job->detector_num_arr[0];
    bool is_loaded_from_analyzed_h5 = false;
    if (false == io::load_spectra_volume(analysis_job->dataset_directory, dataset_file, detector_num, spectra_volume, &detector->fit_params_override_dict, &is_loaded_from_analyzed_h5, true))
    {
        logE << "Loading all detectors for " << analysis_job->dataset_directory << DIR_END_CHAR << dataset_file << "\n";
        delete spectra_volume;
        delete tmp_spectra_volume;
        if (status_callback != nullptr)
        {
            (*status_callback)(0, 1);
        }
        return;
    }

    //load spectra volume
    for (int i = 1; i < analysis_job->detector_num_arr.size(); i++)
    {
        if (false == io::load_spectra_volume(analysis_job->dataset_directory, dataset_file, analysis_job->detector_num_arr[i], tmp_spectra_volume, &detector->fit_params_override_dict, &is_loaded_from_analyzed_h5, false))
        {
            logE << "Loading all detectors for " << analysis_job->dataset_directory << DIR_END_CHAR << dataset_file << "\n";
            delete spectra_volume;
            delete tmp_spectra_volume;
            if (status_callback != nullptr)
            {
                (*status_callback)(0, 1);
            }
            return;
        }
        //add all detectors up
        for (size_t j = 0; j < spectra_volume->rows(); j++)
        {
            for (size_t k = 0; k < spectra_volume->cols(); k++)
            {
                real_t elapsed_livetime = (*spectra_volume)[j][k].elapsed_livetime();
                real_t elapsed_realtime = (*spectra_volume)[j][k].elapsed_realtime();
                real_t input_counts = (*spectra_volume)[j][k].input_counts();
                real_t output_counts = (*spectra_volume)[j][k].output_counts();


                (*spectra_volume)[j][k] += (*tmp_spectra_volume)[j][k];

                elapsed_livetime += (*tmp_spectra_volume)[j][k].elapsed_livetime();
                elapsed_realtime += (*tmp_spectra_volume)[j][k].elapsed_realtime();
                input_counts += (*tmp_spectra_volume)[j][k].input_counts();
                output_counts += (*tmp_spectra_volume)[j][k].output_counts();

                (*spectra_volume)[j][k].elapsed_livetime(elapsed_livetime);
                (*spectra_volume)[j][k].elapsed_realtime(elapsed_realtime);
                (*spectra_volume)[j][k].input_counts(input_counts);
                (*spectra_volume)[j][k].output_counts(output_counts);
            }
        }
    }
    delete tmp_spectra_volume;

    analysis_job->init_fit_routines(spectra_volume->samples_size(), true);
	
    proc_spectra(spectra_volume, detector, &tp, !is_loaded_from_analyzed_h5, status_callback);
    delete spectra_volume;
}

// ----------------------------------------------------------------------------

void find_quantifier_scalers(data_struct::Params_Override * override_params, unordered_map<string, string> &pv_map, Quantification_Standard* quantification_standard)
{
<<<<<<< HEAD
    std::string quant_scalers_names[] = { STR_US_IC, STR_DS_IC, "SRCURRENT"};
=======
    std::string quant_scalers_names[] = {STR_US_IC, STR_DS_IC, "SRCURRENT"};
>>>>>>> 74be2c29
    real_t *pointer_arr[] = {&(quantification_standard->US_IC),&(quantification_standard->DS_IC), &(quantification_standard->sr_current)};
    real_t scaler_clock = std::stof(override_params->time_scaler_clock);
    int i =0;
    for(auto &itr : quant_scalers_names)
    {

        Summed_Scaler* sscaler = nullptr;
        for(auto & ssItr : override_params->summed_scalers)
        {
            if (ssItr.scaler_name == itr)
            {
                sscaler = &(ssItr);
                break;
            }
        }
        if(sscaler != nullptr)
        {
            *(pointer_arr[i]) = 0.0;
            for (auto &jitr : sscaler->scalers_to_sum)
            {
                if(override_params->time_normalized_scalers.count(jitr)
               && pv_map.count(override_params->time_normalized_scalers[jitr])
               && pv_map.count(override_params->time_scaler))
                {
                    real_t val = std::stof(pv_map[override_params->time_normalized_scalers[jitr]]);
                    real_t det_time = std::stof(pv_map[override_params->time_scaler]);
                    det_time /= scaler_clock;
                    val /= det_time;
                    *(pointer_arr[i]) += val;
                }
                else if(override_params->scaler_pvs.count(jitr) && pv_map.count(override_params->scaler_pvs[jitr]) > 0)
                {
                    *(pointer_arr[i]) += std::stof(pv_map[override_params->scaler_pvs[jitr]]);
                }
            }
        }
        else if(override_params->time_normalized_scalers.count(itr) && pv_map.count(override_params->time_normalized_scalers.at(itr)))
        {
            *(pointer_arr[i]) = std::stof(pv_map[override_params->time_normalized_scalers[itr]]);
        }
        else if(override_params->scaler_pvs.count(itr) && pv_map.count(override_params->scaler_pvs.at(itr)))
        {
            *(pointer_arr[i]) = std::stof(pv_map[override_params->scaler_pvs[itr]]);
        }
        i++;
    }
}

// ----------------------------------------------------------------------------

void load_and_fit_quatification_datasets(data_struct::Analysis_Job* analysis_job, size_t detector_num)
{
    fitting::models::Gaussian_Model model;
    quantification::models::Quantification_Model quantification_model;

    data_struct::Detector* detector = analysis_job->get_detector(detector_num);
    data_struct::Params_Override* override_params = &(detector->fit_params_override_dict);

    //Range of energy in spectra to fit
    fitting::models::Range energy_range;
    energy_range.min = 0;

    for (Quantification_Standard& standard_itr : analysis_job->standard_element_weights)
    {
        // detecotr_struct descructor will delete this memory
        detector->quantification_standards[standard_itr.standard_filename] = Quantification_Standard(standard_itr.standard_filename, standard_itr.element_standard_weights);
        Quantification_Standard* quantification_standard = &(detector->quantification_standards[standard_itr.standard_filename]);

        //Output of fits for elements specified
        std::unordered_map<std::string, data_struct::Fit_Element_Map*> elements_to_fit;
        for (auto& itr : standard_itr.element_standard_weights)
        {
            data_struct::Element_Info* e_info = data_struct::Element_Info_Map::inst()->get_element(itr.first);
            elements_to_fit[itr.first] = new data_struct::Fit_Element_Map(itr.first, e_info);
            elements_to_fit[itr.first]->init_energy_ratio_for_detector_element(detector->detector_element);
        }

        unordered_map<string, string> pv_map;
        //load the quantification standard dataset
        size_t fn_str_len = quantification_standard->standard_filename.length();
        if (fn_str_len > 5 &&
            quantification_standard->standard_filename[fn_str_len - 4] == '.' &&
            quantification_standard->standard_filename[fn_str_len - 3] == 'm' &&
            quantification_standard->standard_filename[fn_str_len - 2] == 'c' &&
            quantification_standard->standard_filename[fn_str_len - 1] == 'a')
        {
            //try with adding detector_num on the end for 2ide datasets
            std::string qfilepath = analysis_job->dataset_directory + quantification_standard->standard_filename;
            if (detector_num != -1)
            {
                qfilepath += std::to_string(detector_num);
            }
            if (false == io::file::mca::load_integrated_spectra(qfilepath, &quantification_standard->integrated_spectra, pv_map))
            {
                //try without detector number on end 2idd
                if (false == io::file::mca::load_integrated_spectra(analysis_job->dataset_directory + quantification_standard->standard_filename, &quantification_standard->integrated_spectra, pv_map))
                {

                    //legacy code would load mca files, check for mca and replace with mda
                    size_t std_str_len = standard_itr.standard_filename.length();
                    if (standard_itr.standard_filename[std_str_len - 4] == '.' && standard_itr.standard_filename[std_str_len - 3] == 'm' && standard_itr.standard_filename[std_str_len - 2] == 'c' && standard_itr.standard_filename[std_str_len - 1] == 'a')
                    {
                        standard_itr.standard_filename[std_str_len - 2] = 'd';
                        quantification_standard->standard_filename = standard_itr.standard_filename;
                        if (false == io::load_and_integrate_spectra_volume(analysis_job->dataset_directory, quantification_standard->standard_filename, detector_num, &quantification_standard->integrated_spectra, override_params))
                        {
                            logE << "Could not load file " << standard_itr.standard_filename << " for detector" << detector_num << "\n";
                            continue;
                        }
                        else
                        {
                            quantification_standard->sr_current = override_params->sr_current;
                            quantification_standard->US_IC = override_params->US_IC;
                            quantification_standard->DS_IC = override_params->DS_IC;
                        }
                    }
                    else
                    {
                        logE << "Could not load file " << standard_itr.standard_filename << " for detector" << detector_num << "\n";
                        continue;
                    }
                }
                else
                {
                    find_quantifier_scalers(override_params, pv_map, quantification_standard);
                }
            }
            else
            {
                find_quantifier_scalers(override_params, pv_map, quantification_standard);
            }
        }
        else
        {
            if (false == io::load_and_integrate_spectra_volume(analysis_job->dataset_directory, quantification_standard->standard_filename, detector_num, &quantification_standard->integrated_spectra, override_params))
            {
                logE << "Could not load file " << standard_itr.standard_filename << " for detector " << detector_num << "\n";
                continue;
            }
            else
            {
                quantification_standard->sr_current = override_params->sr_current;
                quantification_standard->US_IC = override_params->US_IC;
                quantification_standard->DS_IC = override_params->DS_IC;
            }
        }
        
        if (quantification_standard->integrated_spectra.size() == 0)
        {
            logE << "Spectra size == 0! Can't process it!\n";
            continue;
        }

        //This is what IDL MAPS DID
        if (quantification_standard->sr_current == 0.0 )
        {
            quantification_standard->sr_current = 100.0;
        }

        energy_range = get_energy_range(quantification_standard->integrated_spectra.size(), &(override_params->fit_params));
        //First we integrate the spectra and get the elemental counts
        for (auto& fit_itr : detector->fit_routines)
        {

            fitting::routines::Base_Fit_Routine* fit_routine = fit_itr.second;
            for (auto& el_itr : standard_itr.element_standard_weights)
            {
                quantification_standard->element_counts[fit_itr.first][el_itr.first] = 0;

                detector->append_element(fit_itr.first, STR_SR_CURRENT, el_itr.first, el_itr.second);
                detector->append_element(fit_itr.first, STR_US_IC, el_itr.first, el_itr.second);
                detector->append_element(fit_itr.first, STR_DS_IC, el_itr.first, el_itr.second);
            }

            //reset model fit parameters to defaults
            model.reset_to_default_fit_params();
            //Update fit parameters by override values
            model.update_fit_params_values(&(override_params->fit_params));
            //Initialize the fit routine
            fit_routine->initialize(&model, &elements_to_fit, energy_range);
            //Fit the spectra
            fit_routine->fit_spectra(&model, &quantification_standard->integrated_spectra, &elements_to_fit, quantification_standard->element_counts[fit_itr.first]);

            quantification_standard->normalize_counts_by_time(fit_itr.first);

            //Save csv and png if matrix or nnls
            if (fit_itr.first == Fitting_Routines::GAUSS_MATRIX || fit_itr.first == Fitting_Routines::NNLS)
            {
                Fit_Parameters fit_params = model.fit_parameters();
                
                //add elements to fit parameters if they don't exist
                for (auto& itr2 : elements_to_fit)
                {
                    if (false == override_params->fit_params.contains(itr2.first))
                    {
                        fit_params.add_parameter(Fit_Param(itr2.first, quantification_standard->element_counts.at(fit_itr.first).at(itr2.first)));
                    }
                }
                fitting::routines::Matrix_Optimized_Fit_Routine* f_routine = (fitting::routines::Matrix_Optimized_Fit_Routine*)fit_routine;
                real_t energy_offset = fit_params.value(STR_ENERGY_OFFSET);
                real_t energy_slope = fit_params.value(STR_ENERGY_SLOPE);
                real_t energy_quad = fit_params.value(STR_ENERGY_QUADRATIC);

                data_struct::ArrayXr energy = data_struct::ArrayXr::LinSpaced(energy_range.count(), energy_range.min, energy_range.max);
                data_struct::ArrayXr ev = energy_offset + (energy * energy_slope) + (Eigen::pow(energy, (real_t)2.0) * energy_quad);
                data_struct::ArrayXr sub_spectra = quantification_standard->integrated_spectra.segment(energy_range.min, energy_range.count());

                std::string full_path = analysis_job->dataset_directory + DIR_END_CHAR + "output" + DIR_END_CHAR + "calib_" + fit_routine->get_name() + "_" + standard_itr.standard_filename;
                if (detector_num != -1)
                {
                    full_path += std::to_string(detector_num);
                }
                logI << full_path << "\n";
                #ifdef _BUILD_WITH_QT
                visual::SavePlotSpectrasFromConsole(full_path + ".png", &ev, &sub_spectra, (ArrayXr*)(&f_routine->fitted_integrated_spectra()), (ArrayXr*)(&f_routine->fitted_integrated_background()), true);
                #endif

                io::file::csv::save_fit_and_int_spectra(full_path + ".csv", &ev, &sub_spectra, (ArrayXr*)(&f_routine->fitted_integrated_spectra()), (ArrayXr*)(&f_routine->fitted_integrated_background()));
            }

            detector->update_element_quants(fit_itr.first, STR_SR_CURRENT, quantification_standard, &quantification_model, quantification_standard->sr_current);
            detector->update_element_quants(fit_itr.first, STR_US_IC, quantification_standard, &quantification_model, quantification_standard->US_IC);
            detector->update_element_quants(fit_itr.first, STR_DS_IC, quantification_standard, &quantification_model, quantification_standard->DS_IC);
        }

        //cleanup
        for (auto& itr3 : elements_to_fit)
        {
            delete itr3.second;
        }
        elements_to_fit.clear();
    }
}

// ----------------------------------------------------------------------------

bool perform_quantification(data_struct::Analysis_Job* analysis_job)
{
    quantification::models::Quantification_Model quantification_model;
    std::chrono::time_point<std::chrono::system_clock> start, end;
    start = std::chrono::system_clock::now();

    logI << "Perform_quantification()"<<"\n";

    vector<string> quant_scaler_name_list = { STR_SR_CURRENT, STR_US_IC, STR_DS_IC };

    if( io::load_quantification_standardinfo(analysis_job->dataset_directory, analysis_job->quantification_standard_filename, analysis_job->standard_element_weights) )
    {
        for(size_t detector_num : analysis_job->detector_num_arr)
        {
            data_struct::Detector* detector = analysis_job->get_detector(detector_num);
            data_struct::Params_Override* override_params = &(detector->fit_params_override_dict);

            
            load_and_fit_quatification_datasets(analysis_job, detector_num);
            detector->generage_avg_quantification_scalers();

            for(auto &fit_itr : detector->fit_routines)
            {
               fitting::optimizers::Optimizer* optimizer = analysis_job->optimizer();
               for (auto& quant_itr : detector->avg_quantification_scaler_map)
               {
                    fitting::routines::Base_Fit_Routine *fit_routine = fit_itr.second;

                    // update e_cal_ratio for elements in standards by average value
                    for (auto& s_itr : detector->quantification_standards)
                    {
                        Quantification_Standard* quantification_standard = &(s_itr.second);
                        detector->update_element_quants(fit_itr.first, quant_itr.first, quantification_standard, &quantification_model, quant_itr.second);
                    }

                    logI << Fitting_Routine_To_Str.at(fit_itr.first) << " "<< quant_itr.first  << "\n";
                    Fit_Parameters fit_params;
                    fit_params.add_parameter(Fit_Param("quantifier", 0.0, std::numeric_limits<real_t>::max(), 1.0, 0.1, E_Bound_Type::FIT));
                    //initial guess: parinfo_value[0] = 100000.0 / factor
                    fit_params["quantifier"].value = (real_t)100000.0 / quant_itr.second;
                    optimizer->minimize_quantification(&fit_params, &detector->all_element_quants[fit_itr.first][quant_itr.first], &quantification_model);
                    real_t val = fit_params["quantifier"].value;

                    if(false == std::isfinite(val))
                    {
                        logW<<"Quantifier Value = Inf. setting it to 0.\n";
                        val = 0;
                    }
                    else
                    {
                        logI<<"Quantifier Value = "<<val<<"\n";
                    }

                    detector->update_calibration_curve(fit_itr.first, quant_itr.first, &quantification_model, val);
                }
            }

        io::save_quantification_plots(analysis_job->dataset_directory, detector);
        }
    }
    else
    {
        logE<<"Loading quantification standard "<<analysis_job->quantification_standard_filename<<"\n";
        return false;
    }

    end = std::chrono::system_clock::now();
    std::chrono::duration<double> elapsed_seconds = end-start;

    logI << "quantification elapsed time: " << elapsed_seconds.count() << "s"<<"\n";

    return true;

}

// ----------------------------------------------------------------------------

void interate_datasets_and_update(data_struct::Analysis_Job& analysis_job)
{
    for (const auto& dataset_file : analysis_job.dataset_files)
    {
        //average all detectors to one files
        if (analysis_job.generate_average_h5)
        {
            io::generate_h5_averages(analysis_job.dataset_directory, dataset_file, analysis_job.detector_num_arr);
        }

        //generate a list of dataset to update
        std::vector<std::string> hdf5_dataset_list;

        for (size_t detector_num : analysis_job.detector_num_arr)
        {
            if (detector_num != -1)
            {
                hdf5_dataset_list.push_back(analysis_job.dataset_directory + "img.dat" + DIR_END_CHAR + dataset_file + ".h5" + std::to_string(detector_num));
            }
        }
		size_t dlen = dataset_file.length();
		if(dlen > 4 && dataset_file[dlen - 3] == '.' && dataset_file[dlen - 2] == 'h' && dataset_file[dlen - 1] == '5')
		{
			hdf5_dataset_list.push_back(analysis_job.dataset_directory + "img.dat" + DIR_END_CHAR + dataset_file);
		}
		else
		{
			hdf5_dataset_list.push_back(analysis_job.dataset_directory + "img.dat" + DIR_END_CHAR + dataset_file + ".h5");
		}

        for (std::string hdf5_dataset_name : hdf5_dataset_list)
        {
            //export csv
            if (analysis_job.export_int_fitted_to_csv)
            {
                io::file::HDF5_IO::inst()->export_int_fitted_to_csv(hdf5_dataset_name);
            }

            //update theta based on new PV
            if (analysis_job.update_theta_str.length() > 0)
            {
                //data_struct::Params_Override* params_override
                io::file::HDF5_IO::inst()->update_theta(hdf5_dataset_name, analysis_job.update_theta_str);
            }

            //update scalers table in hdf5
            if (analysis_job.update_scalers)
            {
                data_struct::Detector* det = nullptr;
                size_t len = hdf5_dataset_name.length();

                if (len > 4 && hdf5_dataset_name[len - 3] == '.' && hdf5_dataset_name[len - 2] == 'h' && hdf5_dataset_name[len - 1] == '5')
                {
                    det = analysis_job.get_detector(-1);
                }
                else if (len > 4 && hdf5_dataset_name[len - 4] == '.' && hdf5_dataset_name[len - 3] == 'h' && hdf5_dataset_name[len - 2] == '5' && hdf5_dataset_name[len - 1] == '0')
                {
                    det = analysis_job.get_detector(0);
                }
                else if (len > 4 && hdf5_dataset_name[len - 4] == '.' && hdf5_dataset_name[len - 3] == 'h' && hdf5_dataset_name[len - 2] == '5' && hdf5_dataset_name[len - 1] == '1')
                {
                    det = analysis_job.get_detector(1);
                }
                else if (len > 4 && hdf5_dataset_name[len - 4] == '.' && hdf5_dataset_name[len - 3] == 'h' && hdf5_dataset_name[len - 2] == '5' && hdf5_dataset_name[len - 1] == '2')
                {
                    det = analysis_job.get_detector(2);
                }
                else if (len > 4 && hdf5_dataset_name[len - 4] == '.' && hdf5_dataset_name[len - 3] == 'h' && hdf5_dataset_name[len - 2] == '5' && hdf5_dataset_name[len - 1] == '3')
                {
                    det = analysis_job.get_detector(3);
                }

                if (det != nullptr)
                {
                    io::file::HDF5_IO::inst()->update_scalers(hdf5_dataset_name, &det->fit_params_override_dict);
                }
            }


            //add v9 layout soft links
            if (analysis_job.add_v9_layout)
            {
                io::file::HDF5_IO::inst()->add_v9_layout(hdf5_dataset_name);
            }

            //add exchange
            if (analysis_job.add_exchange_layout)
            {
                io::file::HDF5_IO::inst()->add_exchange_layout(hdf5_dataset_name);
            }
        }
    }
}

// ----------------------------------------------------------------------------<|MERGE_RESOLUTION|>--- conflicted
+++ resolved
@@ -172,16 +172,8 @@
 
         //Fit the spectra saving the element counts in element_fit_count_dict
         fitting::optimizers::OPTIMIZER_OUTCOME outcome = fit_routine.fit_spectra_parameters(&model, &int_spectra, &params_override->elements_to_fit, out_fitp);
-<<<<<<< HEAD
-
-
         switch (outcome)
         {
-
-=======
-        switch (outcome)
-        {
->>>>>>> 74be2c29
         case fitting::optimizers::OPTIMIZER_OUTCOME::CONVERGED:
             // if we have a good fit, update our fit parameters so we are closer for the next fit
             params_override->fit_params.append_and_update(&out_fitp);
@@ -255,11 +247,7 @@
             }
 
             data_struct::Fit_Parameters out_fitp;
-<<<<<<< HEAD
-            if(optimize_integrated_fit_params(analysis_job->dataset_directory, itr, detector_num, params_override, analysis_job->optimize_fit_params_preset, analysis_job->optimizer(), out_fitp))
-=======
             if (optimize_integrated_fit_params(analysis_job->dataset_directory, itr, detector_num, params_override, analysis_job->optimize_fit_params_preset, analysis_job->optimizer(), out_fitp))
->>>>>>> 74be2c29
             {
                 detector_file_cnt[detector_num] += 1.0;
                 if (fit_params_avgs.count(detector_num) > 0)
@@ -567,11 +555,7 @@
 
 void find_quantifier_scalers(data_struct::Params_Override * override_params, unordered_map<string, string> &pv_map, Quantification_Standard* quantification_standard)
 {
-<<<<<<< HEAD
-    std::string quant_scalers_names[] = { STR_US_IC, STR_DS_IC, "SRCURRENT"};
-=======
     std::string quant_scalers_names[] = {STR_US_IC, STR_DS_IC, "SRCURRENT"};
->>>>>>> 74be2c29
     real_t *pointer_arr[] = {&(quantification_standard->US_IC),&(quantification_standard->DS_IC), &(quantification_standard->sr_current)};
     real_t scaler_clock = std::stof(override_params->time_scaler_clock);
     int i =0;
