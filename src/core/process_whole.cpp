--- conflicted
+++ resolved
@@ -625,19 +625,11 @@
             if (io::file::HDF5_IO::inst()->load_scalers_analyzed_h5(file_path, scalers_map))
             {
                 std::string low_ds_ic = STR_DS_IC;
-<<<<<<< HEAD
-                std::transform(low_ds_ic.begin(), low_ds_ic.end(), low_ds_ic.begin(), ::tolower);
-                std::string low_us_ic = STR_US_IC; 
-                std::transform(low_us_ic.begin(), low_us_ic.end(), low_us_ic.begin(), ::tolower);
-                std::string low_sr = STR_SR_CURRENT;
-                std::transform(low_sr.begin(), low_sr.end(), low_sr.begin(), ::tolower);
-=======
                 std::transform(low_ds_ic.begin(), low_ds_ic.end(), low_ds_ic.begin(), [](unsigned char c) { return std::tolower(c); });
                 std::string low_us_ic = STR_US_IC; 
                 std::transform(low_us_ic.begin(), low_us_ic.end(), low_us_ic.begin(), [](unsigned char c) { return std::tolower(c); });
                 std::string low_sr = STR_SR_CURRENT;
                 std::transform(low_sr.begin(), low_sr.end(), low_sr.begin(), [](unsigned char c) { return std::tolower(c); });
->>>>>>> f127dfcb
                 for (auto& in_itr : roi_itr.second)
                 {
                     hsize_t xoffset = in_itr.first;
