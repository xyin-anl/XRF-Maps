--- conflicted
+++ resolved
@@ -64,13 +64,8 @@
 
     if (params_override != nullptr)
     {
-<<<<<<< HEAD
-        //load the standard dataset
-        if (false == io::load_and_integrate_spectra_volume(analysis_job->dataset_directory, dataset_filename, detector_num, &int_spectra, params_override))
-=======
         //load the quantification standard dataset
         if (false == io::file::load_and_integrate_spectra_volume(analysis_job->dataset_directory, dataset_filename, detector_num, &int_spectra, params_override))
->>>>>>> 2329eba3
         {
             logE << "In optimize_integrated_dataset loading dataset" << dataset_filename << " for detector" << detector_num << "\n";
             return false;
@@ -230,342 +225,8 @@
     // Z number : count
     std::unordered_map<int, float> element_amt_in_all_standards;
 
-<<<<<<< HEAD
-    if (spectra_volume == nullptr)
-    {
-        logE << "Spectra Volume not loaded. Cannot process!\n";
-        return;
-    }
-
-    data_struct::Params_Override * override_params = &(detector->fit_params_override_dict);
-
-    //Range of energy in spectra to fit
-    fitting::models::Range energy_range = data_struct::get_energy_range(spectra_volume->samples_size(), &(detector->fit_params_override_dict.fit_params) );
-
-    std::chrono::time_point<std::chrono::system_clock> start, end;
-
-    for(auto &itr : detector->fit_routines)
-    {
-        fitting::routines::Base_Fit_Routine *fit_routine = itr.second;
-
-        logI << "Processing  "<< fit_routine->get_name()<<"\n";
-
-        start = std::chrono::system_clock::now();
-        if (override_params->elements_to_fit.size() < 1)
-        {
-            logE<<"No elements to fit. Check  maps_fit_parameters_override.txt0 - 7 exist"<<"\n";
-            continue;
-        }
-
-		//Fit job queue
-		std::queue<std::future<bool> >* fit_job_queue = new std::queue<std::future<bool> >();
-
-        //Allocate memeory to save fit counts
-        data_struct::Fit_Count_Dict  *element_fit_count_dict = generate_fit_count_dict(&override_params->elements_to_fit, spectra_volume->rows(), spectra_volume->cols(), true);
-
-        for(size_t i=0; i<spectra_volume->rows(); i++)
-        {
-            for(size_t j=0; j<spectra_volume->cols(); j++)
-            {
-                //logD<< i<<" "<<j<<"\n";
-                fit_job_queue->emplace( tp->enqueue(fit_single_spectra, fit_routine, detector->model, &(*spectra_volume)[i][j], &override_params->elements_to_fit, element_fit_count_dict, i, j) );
-            }
-        }
-
-        size_t total_blocks = (spectra_volume->rows() * spectra_volume->cols()) - 1;
-        size_t cur_block = 0;
-        //wait for queue to finish processing
-        while(!fit_job_queue->empty())
-        {
-            auto ret = std::move(fit_job_queue->front());
-            fit_job_queue->pop();
-            ret.get();
-            if (status_callback != nullptr)
-            {
-                (*status_callback)(cur_block, total_blocks);
-            }
-            cur_block++;
-        }
-
-        std::chrono::time_point<std::chrono::system_clock> end = std::chrono::system_clock::now();
-        std::chrono::duration<double> elapsed_seconds = end-start;
-        logI << "Fitting [ "<< fit_routine->get_name() <<" ] elapsed time: " << elapsed_seconds.count() << "s"<<"\n";
-
-        io::file::HDF5_IO::inst()->save_element_fits(fit_routine->get_name(), element_fit_count_dict);
-
-        if(itr.first == data_struct::Fitting_Routines::GAUSS_MATRIX 
-            || itr.first == data_struct::Fitting_Routines::NNLS 
-            || itr.first == data_struct::Fitting_Routines::SVD)
-        {
-            fitting::routines::Matrix_Optimized_Fit_Routine* matrix_fit = (fitting::routines::Matrix_Optimized_Fit_Routine*)fit_routine;
-            io::file::HDF5_IO::inst()->save_fitted_int_spectra( fit_routine->get_name(),
-																matrix_fit->fitted_integrated_spectra(),
-																matrix_fit->energy_range(),
-                                                                matrix_fit->fitted_integrated_background(),
-																(*spectra_volume)[0][0].size());
-        }
-		if (itr.first == data_struct::Fitting_Routines::GAUSS_MATRIX)
-		{
-			fitting::routines::Matrix_Optimized_Fit_Routine* matrix_fit = (fitting::routines::Matrix_Optimized_Fit_Routine*)fit_routine;
-			io::file::HDF5_IO::inst()->save_max_10_spectra(fit_routine->get_name(),
-																matrix_fit->energy_range(),
-																matrix_fit->max_integrated_spectra(),
-																matrix_fit->max_10_integrated_spectra(),
-                                                                matrix_fit->fitted_integrated_background());
-		}
-
-        delete fit_job_queue;
-        element_fit_count_dict->clear();
-        delete element_fit_count_dict;
-    }
-
-    real_t energy_offset = 0.0;
-    real_t energy_slope = 0.0;
-    real_t energy_quad = 0.0;
-    data_struct::Fit_Parameters fit_params = detector->model->fit_parameters();
-    if(fit_params.contains(STR_ENERGY_OFFSET))
-    {
-        energy_offset = fit_params[STR_ENERGY_OFFSET].value;
-    }
-    if(fit_params.contains(STR_ENERGY_SLOPE))
-    {
-        energy_slope = fit_params[STR_ENERGY_SLOPE].value;
-    }
-    if(fit_params.contains(STR_ENERGY_QUADRATIC))
-    {
-        energy_quad = fit_params[STR_ENERGY_QUADRATIC].value;
-    }
-
-    io::file::HDF5_IO::inst()->save_energy_calib(spectra_volume->samples_size(), energy_offset, energy_slope, energy_quad);
-
-    if(save_spec_vol)
-    {
-        io::file::HDF5_IO::inst()->save_spectra_volume("mca_arr", spectra_volume);
-    }
-    io::file::HDF5_IO::inst()->save_quantification(detector);
-    io::file::HDF5_IO::inst()->end_save_seq();
-   
-
-}
-
-// ----------------------------------------------------------------------------
-
-void process_dataset_files(data_struct::Analysis_Job* analysis_job, Callback_Func_Status_Def* status_callback)
-{
-    ThreadPool tp(analysis_job->num_threads);
-
-    for(auto &dataset_file : analysis_job->dataset_files)
-    {
-        //if quick and dirty then sum all detectors to 1 spectra volume and process it
-        if(analysis_job->quick_and_dirty)
-        {
-            process_dataset_files_quick_and_dirty(dataset_file, analysis_job, tp);
-        }
-        //otherwise process each detector separately
-        else
-        {
-            for(size_t detector_num : analysis_job->detector_num_arr)
-            {
-
-                data_struct::Detector* detector = analysis_job->get_detector(detector_num);
-
-                //Spectra volume data
-                data_struct::Spectra_Volume* spectra_volume = new data_struct::Spectra_Volume();
-
-                std::string fullpath;
-                size_t dlen = dataset_file.length();
-                if (dataset_file[dlen - 4] == '.' && dataset_file[dlen - 3] == 'm' && dataset_file[dlen - 2] == 'd' && dataset_file[dlen - 1] == 'a')
-                {
-                    std::string str_detector_num = "";
-                    if (detector_num != -1)
-                    {
-                        str_detector_num = std::to_string(detector_num);
-                    }
-                    std::string full_save_path = analysis_job->dataset_directory + DIR_END_CHAR + "img.dat" + DIR_END_CHAR + dataset_file + ".h5" + str_detector_num;
-                    io::file::HDF5_IO::inst()->set_filename(full_save_path);
-                }
-                else
-                {
-                    std::string full_save_path = analysis_job->dataset_directory + DIR_END_CHAR + "img.dat" + DIR_END_CHAR + dataset_file;
-                    io::file::HDF5_IO::inst()->set_filename(full_save_path);
-                }
-                
-                bool loaded_from_analyzed_hdf5 = false;
-                //load spectra volume
-                if (false == io::load_spectra_volume(analysis_job->dataset_directory, dataset_file, detector_num, spectra_volume, &detector->fit_params_override_dict, &loaded_from_analyzed_hdf5, true) )
-                {
-                    logW<<"Skipping detector "<<detector_num<<"\n";
-                    delete spectra_volume;
-                    if (status_callback != nullptr)
-                    {
-                        (*status_callback)(0, 1);
-                    }
-                    continue;
-                }
-
-                analysis_job->init_fit_routines(spectra_volume->samples_size(), true);
-                proc_spectra(spectra_volume, detector, &tp, !loaded_from_analyzed_hdf5, status_callback);
-				delete spectra_volume;
-            }
-        }
-    }
-}
-
-// ----------------------------------------------------------------------------
-
-void process_dataset_files_quick_and_dirty(std::string dataset_file, data_struct::Analysis_Job* analysis_job, ThreadPool &tp, Callback_Func_Status_Def* status_callback)
-{
-    std::string full_save_path = analysis_job->dataset_directory + DIR_END_CHAR + "img.dat" + DIR_END_CHAR + dataset_file + ".h5";
-
-    data_struct::Detector* detector = analysis_job->get_detector(0);
-    //Spectra volume data
-    data_struct::Spectra_Volume* spectra_volume = new data_struct::Spectra_Volume();
-    data_struct::Spectra_Volume* tmp_spectra_volume = new data_struct::Spectra_Volume();
-
-    io::file::HDF5_IO::inst()->start_save_seq(full_save_path, true); // force to create new file for quick and dirty
-
-    //load the first one
-    size_t detector_num = analysis_job->detector_num_arr[0];
-    bool is_loaded_from_analyzed_h5 = false;
-    if (false == io::load_spectra_volume(analysis_job->dataset_directory, dataset_file, detector_num, spectra_volume, &detector->fit_params_override_dict, &is_loaded_from_analyzed_h5, true))
-    {
-        logE << "Loading all detectors for " << analysis_job->dataset_directory << DIR_END_CHAR << dataset_file << "\n";
-        delete spectra_volume;
-        delete tmp_spectra_volume;
-        if (status_callback != nullptr)
-        {
-            (*status_callback)(0, 1);
-        }
-        return;
-    }
-
-    //load spectra volume
-    for (int i = 1; i < analysis_job->detector_num_arr.size(); i++)
-    {
-        if (false == io::load_spectra_volume(analysis_job->dataset_directory, dataset_file, analysis_job->detector_num_arr[i], tmp_spectra_volume, &detector->fit_params_override_dict, &is_loaded_from_analyzed_h5, false))
-        {
-            logE << "Loading all detectors for " << analysis_job->dataset_directory << DIR_END_CHAR << dataset_file << "\n";
-            delete spectra_volume;
-            delete tmp_spectra_volume;
-            if (status_callback != nullptr)
-            {
-                (*status_callback)(0, 1);
-            }
-            return;
-        }
-        //add all detectors up
-        for (size_t j = 0; j < spectra_volume->rows(); j++)
-        {
-            for (size_t k = 0; k < spectra_volume->cols(); k++)
-            {
-                real_t elapsed_livetime = (*spectra_volume)[j][k].elapsed_livetime();
-                real_t elapsed_realtime = (*spectra_volume)[j][k].elapsed_realtime();
-                real_t input_counts = (*spectra_volume)[j][k].input_counts();
-                real_t output_counts = (*spectra_volume)[j][k].output_counts();
-
-
-                (*spectra_volume)[j][k] += (*tmp_spectra_volume)[j][k];
-
-                elapsed_livetime += (*tmp_spectra_volume)[j][k].elapsed_livetime();
-                elapsed_realtime += (*tmp_spectra_volume)[j][k].elapsed_realtime();
-                input_counts += (*tmp_spectra_volume)[j][k].input_counts();
-                output_counts += (*tmp_spectra_volume)[j][k].output_counts();
-
-                (*spectra_volume)[j][k].elapsed_livetime(elapsed_livetime);
-                (*spectra_volume)[j][k].elapsed_realtime(elapsed_realtime);
-                (*spectra_volume)[j][k].input_counts(input_counts);
-                (*spectra_volume)[j][k].output_counts(output_counts);
-            }
-        }
-    }
-    delete tmp_spectra_volume;
-
-    analysis_job->init_fit_routines(spectra_volume->samples_size(), true);
-	
-    proc_spectra(spectra_volume, detector, &tp, !is_loaded_from_analyzed_h5, status_callback);
-    delete spectra_volume;
-}
-
-// ----------------------------------------------------------------------------
-
-void find_quantifier_scalers(unordered_map<string, real_t> &pv_map, Quantification_Standard* quantification_standard)
-{
-    
-    // find time scaler
-    std::string time_pv = "";
-    std::string beamline = "";
-    double time_clock = 0.0;
-    real_t time_val = 1.0;
-    if (data_struct::Scaler_Lookup::inst()->search_for_timing_info(pv_map, time_pv, time_clock, beamline))
-    {
-        time_val = pv_map.at(time_pv);
-        time_val /= time_clock;
-    }
-
-    // update pv names to labels
-    for (auto& itr : pv_map)
-    {
-        string label = "";
-        bool is_time_normalized = false;
-        if (data_struct::Scaler_Lookup::inst()->search_pv(itr.first, label, is_time_normalized, beamline))
-        {
-            if (is_time_normalized)
-            {
-                itr.second /= time_val;
-
-            }
-            pv_map[label] = itr.second;
-        }
-    }
-
-    // add any summded scalers to pv_map
-    const vector<struct Summed_Scaler>* summed_scalers = data_struct::Scaler_Lookup::inst()->get_summed_scaler_list(beamline);
-    if (summed_scalers != nullptr)
-    {
-        for (const auto& itr : *summed_scalers)
-        {
-            real_t summed_val = 0.0;
-            for (const auto& sitr : itr.scalers_to_sum)
-            {
-                if (pv_map.count(sitr) > 0)
-                {
-                    summed_val += pv_map.at(sitr);
-                }
-            }
-            pv_map[itr.scaler_name] = summed_val;
-        }
-    }
-    // search for sr_current, us_ic, and ds_ic
-    for (auto& itr : pv_map)
-    {
-        if (itr.first == STR_SR_CURRENT)
-        {
-            quantification_standard->sr_current = itr.second;
-        }
-        else if (itr.first == STR_US_IC)
-        {
-            quantification_standard->US_IC = itr.second;
-        }
-        else if (itr.first == STR_DS_IC)
-        {
-            quantification_standard->DS_IC = itr.second;
-        }
-    }
-}
-
-// ----------------------------------------------------------------------------
-
-void load_and_fit_quatification_datasets(data_struct::Analysis_Job* analysis_job, size_t detector_num)
-{
-    fitting::models::Gaussian_Model model;
-    quantification::models::Quantification_Model quantification_model;
-
-    data_struct::Detector* detector = analysis_job->get_detector(detector_num);
-    data_struct::Params_Override* override_params = &(detector->fit_params_override_dict);
-=======
     data_struct::Detector<double>* detector = analysis_job->get_detector(detector_num);
     data_struct::Params_Override<double>* override_params = &(detector->fit_params_override_dict);
->>>>>>> 2329eba3
 
     //Range of energy in spectra to fit
     fitting::models::Range energy_range;
@@ -793,16 +454,10 @@
                {
                     fitting::routines::Base_Fit_Routine<double>* fit_routine = fit_itr.second;
 
-<<<<<<< HEAD
-                    logI << Fitting_Routine_To_Str.at(fit_itr.first) << " "<< quant_itr.first  << "\n";
-                    Fit_Parameters fit_params;
-                    fit_params.add_parameter(Fit_Param("quantifier", 0.0, std::numeric_limits<real_t>::max(), 1.0, 0.1, E_Bound_Type::FIT));
-=======
                     logI << Fitting_Routine_To_Str.at(fit_itr.first) << " " << quant_itr.first << "\n";
                     Fit_Parameters<double> fit_params;
                     // min, and max values doen't matter because we are free fitting in mpfit and lmfit
                     fit_params.add_parameter(Fit_Param<double>("quantifier", 0.0, std::numeric_limits<double>::max(), 1.0, 0.0001, E_Bound_Type::FIT));
->>>>>>> 2329eba3
                     //initial guess: parinfo_value[0] = 100000.0 / factor
                     fit_params["quantifier"].value = (double)100000.0 / quant_itr.second;
                     optimizer->minimize_quantification(&fit_params, &detector->all_element_quants[fit_itr.first][quant_itr.first], &quantification_model);
