--- conflicted
+++ resolved
@@ -45,34 +45,9 @@
 
 /// Initial Author <2016>: Arthur Glowacki
 
-<<<<<<< HEAD
-#include <iostream>
-#include <queue>
-#include <string>
-#include <array>
-#include <vector>
-#include <unordered_map>
-#include <chrono>
-#include <ctime>
-#include <limits>
-#include <sstream>
-#include <fstream>
-
-#include <stdlib.h>
-
-#include <dirent.h>
-
-#include "workflow/threadpool.h"
-
-#include "core/process_whole.h"
-
 #include "core/command_line_parser.h"
-=======
-
 #include "core/process_streaming.h"
 #include "core/process_whole.h"
-
->>>>>>> 290bd1aa
 
 // ----------------------------------------------------------------------------
 
@@ -154,50 +129,25 @@
         num_threads = std::stoi(clp.get_option("--nthreads"));
     }
 
-<<<<<<< HEAD
-    ThreadPool tp(num_threads);
-
-
     if ( clp.option_exists("--tails") )
     {
-        proc_types.push_back(data_struct::xrf::Fitting_Routines::GAUSS_TAILS);
+        proc_types.push_back(data_struct::xrf::GAUSS_TAILS);
     }
     if ( clp.option_exists("--matrix") )
     {
-        proc_types.push_back(data_struct::xrf::Fitting_Routines::GAUSS_MATRIX);
+        proc_types.push_back(data_struct::xrf::GAUSS_MATRIX);
     }
     if ( clp.option_exists("--roi") )
     {
-        proc_types.push_back(data_struct::xrf::Fitting_Routines::ROI);
+        proc_types.push_back(data_struct::xrf::ROI);
     }
     if ( clp.option_exists("--roi_plus") )
     {
-        proc_types.push_back(data_struct::xrf::Fitting_Routines::SVD);
+        proc_types.push_back(data_struct::xrf::SVD);
     }
     if ( clp.option_exists("--nnls") )
     {
-        proc_types.push_back(data_struct::xrf::Fitting_Routines::NNLS);
-=======
-    if ( clp.option_exists("--tails") )
-    {
-        proc_types.push_back(data_struct::xrf::GAUSS_TAILS);
-    }
-    if ( clp.option_exists("--matrix") )
-    {
-        proc_types.push_back(data_struct::xrf::GAUSS_MATRIX);
-    }
-    if ( clp.option_exists("--roi") )
-    {
-        proc_types.push_back(data_struct::xrf::ROI);
-    }
-    if ( clp.option_exists("--roi_plus") )
-    {
-        proc_types.push_back(data_struct::xrf::SVD);
-    }
-    if ( clp.option_exists("--nnls") )
-    {
         proc_types.push_back(data_struct::xrf::NNLS);
->>>>>>> 290bd1aa
     }
 
     if ( clp.option_exists("--quantify-with") )
@@ -230,14 +180,11 @@
         {
             optimizer = &mpfit_optimizer;
         }
-<<<<<<< HEAD
         else
         {
             optimizer = &lmfit_optimizer;
         }
-=======
         */
->>>>>>> 290bd1aa
     }
 
 
@@ -342,6 +289,7 @@
     if( clp.option_exists("--streaming"))
     {
         data_struct::xrf::Analysis_Job analysis_job(num_threads);
+        analysis_job.fit_params_preset(optimize_fit_params_preset);
         analysis_job.set_optimizer(opt);
 
         if(optimize_fit_override_params)
