--- conflicted
+++ resolved
@@ -49,6 +49,8 @@
 #define Command_Line_Parser_H
 
 #include <algorithm>
+#include <string>
+#include <vector>
 
 
 class Command_Line_Parser
@@ -82,8 +84,4 @@
         std::vector <std::string> tokens;
 };
 
-<<<<<<< HEAD
-
-=======
->>>>>>> 290bd1aa
 #endif