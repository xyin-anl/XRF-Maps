/***
Copyright (c) 2016, UChicago Argonne, LLC. All rights reserved.

Copyright 2016. UChicago Argonne, LLC. This software was produced
under U.S. Government contract DE-AC02-06CH11357 for Argonne National
Laboratory (ANL), which is operated by UChicago Argonne, LLC for the
U.S. Department of Energy. The U.S. Government has rights to use,
reproduce, and distribute this software.  NEITHER THE GOVERNMENT NOR
UChicago Argonne, LLC MAKES ANY WARRANTY, EXPRESS OR IMPLIED, OR
ASSUMES ANY LIABILITY FOR THE USE OF THIS SOFTWARE.  If software is
modified to produce derivative works, such modified software should
be clearly marked, so as not to confuse it with the version available
from ANL.

Additionally, redistribution and use in source and binary forms, with
or without modification, are permitted provided that the following
conditions are met:

    * Redistributions of source code must retain the above copyright
      notice, this list of conditions and the following disclaimer.

    * Redistributions in binary form must reproduce the above copyright
      notice, this list of conditions and the following disclaimer in
      the documentation and/or other materials provided with the
      distribution.

    * Neither the name of UChicago Argonne, LLC, Argonne National
      Laboratory, ANL, the U.S. Government, nor the names of its
      contributors may be used to endorse or promote products derived
      from this software without specific prior written permission.

THIS SOFTWARE IS PROVIDED BY UChicago Argonne, LLC AND CONTRIBUTORS
"AS IS" AND ANY EXPRESS OR IMPLIED WARRANTIES, INCLUDING, BUT NOT
LIMITED TO, THE IMPLIED WARRANTIES OF MERCHANTABILITY AND FITNESS
FOR A PARTICULAR PURPOSE ARE DISCLAIMED. IN NO EVENT SHALL UChicago
Argonne, LLC OR CONTRIBUTORS BE LIABLE FOR ANY DIRECT, INDIRECT,
INCIDENTAL, SPECIAL, EXEMPLARY, OR CONSEQUENTIAL DAMAGES (INCLUDING,
BUT NOT LIMITED TO, PROCUREMENT OF SUBSTITUTE GOODS OR SERVICES;
LOSS OF USE, DATA, OR PROFITS; OR BUSINESS INTERRUPTION) HOWEVER
CAUSED AND ON ANY THEORY OF LIABILITY, WHETHER IN CONTRACT, STRICT
LIABILITY, OR TORT (INCLUDING NEGLIGENCE OR OTHERWISE) ARISING IN
ANY WAY OUT OF THE USE OF THIS SOFTWARE, EVEN IF ADVISED OF THE
POSSIBILITY OF SUCH DAMAGE.
***/

/// Initial Author <2017>: Arthur Glowacki



#include "data_struct/detector.h"

namespace data_struct
{

//-----------------------------------------------------------------------------
    
template<typename T_real>
Detector<T_real>::Detector(unsigned int number)
{
    model = nullptr;
    detector_element = data_struct::Element_Info_Map<T_real>::inst()->get_element("Si");
    beryllium_window_thickness = 0.0; //24.000000
    germanium_dead_layer = 0.0; //350.0
    detector_chip_thickness = 0.0;
    incident_energy = 10.0;
    airpath = 0.0;
    _number = number;
}

//-----------------------------------------------------------------------------

template<typename T_real>
Detector<T_real>::~Detector()
{
    if (model != nullptr)
    {
        delete model;
        model = nullptr;
    }
    for (auto& itr : fit_routines)
    {
        fitting::routines::Base_Fit_Routine<T_real>* fit_routine = itr.second;
        if (fit_routine != nullptr)
        {
            delete fit_routine;
        }
    }
    fit_routines.clear();
    quantification_standards.clear();
    for (auto& itr : all_element_quants)
    {
        for (auto& itr2 : itr.second)
        {
            itr2.second.clear();
        }
        itr.second.clear();
    }
    all_element_quants.clear();
}

//-----------------------------------------------------------------------------

template<typename T_real>
void Detector<T_real>::append_element(Fitting_Routines routine, string quant_scaler, string name, T_real weight)
{
    if (fitting_quant_map.count(routine) == 0)
    {
        fitting_quant_map[routine] = Fitting_Quantification_Struct<T_real>();
    }

    Element_Info<T_real>* element = Element_Info_Map<T_real>::inst()->get_element(name);
    if (element != nullptr)
    {
        Electron_Shell shell = get_shell_by_name(name);
        fitting_quant_map.at(routine).update_weight(shell, element->number, weight);

        if (fitting_quant_map.at(routine).quant_scaler_map.count(quant_scaler) > 0)
        {
            all_element_quants[routine][quant_scaler][name] = &(fitting_quant_map.at(routine).quant_scaler_map.at(quant_scaler).curve_quant_map[shell][element->number - 1]);
        }
    }
    else
    {
        logW << "Could not add element " << name << ". Not found in Element_Info_Map\n";
    }
}

//-----------------------------------------------------------------------------

template<typename T_real>
void Detector<T_real>::update_element_quants(Fitting_Routines routine,
                                    string quantifier_scaler,
                                    Quantification_Standard<T_real>* standard,
                                    Quantification_Model<T_real>* quantification_model,
                                    T_real ic_quantifier)
{
    if (fitting_quant_map.count(routine) > 0)
    {
        if (fitting_quant_map.at(routine).quant_scaler_map.count(quantifier_scaler) > 0)
        {
            for (const auto& shell_itr : Shells_Quant_List)
            {
                for (auto& eq_itr : fitting_quant_map.at(routine).quant_scaler_map.at(quantifier_scaler).curve_quant_map.at(shell_itr))
                {
                    Element_Info<T_real>* element = Element_Info_Map<T_real>::inst()->get_element(eq_itr.Z);
                    if (element == nullptr)
                    {
                        continue;
                    }
                    quantification_model->init_element_quant(eq_itr,
                        incident_energy,
                        detector_element,
                        shell_itr,
                        airpath,
                        detector_chip_thickness,
                        beryllium_window_thickness,
                        germanium_dead_layer,
                        element->number);

                    // if we have weight for this element, update e_cal_ratio
                    if (eq_itr.weight > 0.0)
                    {
                        string name = eq_itr.name;
                        if (shell_itr == Electron_Shell::L_SHELL)
                        {
                            name += "_L";
                        }
                        if (shell_itr == Electron_Shell::M_SHELL)
                        {
                            name += "_M";
                        }
                        // with 2 standards we can have weights from another standard so we have to check if we have counts
                        if (standard->element_counts.at(routine).count(name) > 0)
                        {
                            if (ic_quantifier == 0.0)
                            {
                                ic_quantifier = 1.0;
                            }

                            T_real counts = standard->element_counts.at(routine).at(name);
                            T_real e_cal_factor = (eq_itr.weight * (ic_quantifier));
<<<<<<< HEAD
                            if (counts > 0.)
                            {
                                T_real e_cal = e_cal_factor / counts;
                                if (eq_itr.e_cal_ratio == 0.)
                                {
                                    eq_itr.e_cal_ratio = (T_real)1.0 / e_cal;
                                }
                                {
                                    T_real second_cal_ratio = (T_real)1.0 / e_cal;
                                    eq_itr.e_cal_ratio += second_cal_ratio;
                                    eq_itr.e_cal_ratio *= 0.5;
                                }
                            }
                            else
                            {
                                if (eq_itr.e_cal_ratio == 0.)
                                {
                                    eq_itr.e_cal_ratio = 1.0e-10;
                                }
=======
                            if(counts > 0.)
                            {
                                T_real e_cal = e_cal_factor / counts;
                                eq_itr.e_cal_ratio = (T_real)1.0 / e_cal;
                            }
                            else
                            {
                                eq_itr.e_cal_ratio = 1.0e-10;
>>>>>>> 85e930a8
                            }
                        }
                    }
                }
            }
        }
        else
        {
            logW << "Could not find quantifier scalers : " << quantifier_scaler << " .\n";
        }
    }
    else
    {
        logW << "Could not find fitting routine " << Fitting_Routine_To_Str.at(routine) << " .\n";
    }
}

//-----------------------------------------------------------------------------

template<typename T_real>
void Detector<T_real>::generage_avg_quantification_scalers()
{
    T_real avg_sr_current = 0.0;
    T_real avg_US_IC = 0.0;
    T_real avg_DS_IC = 0.0;

    T_real crnt_cnt = 0.0;
    T_real us_cnt = 0.0;
    T_real ds_cnt = 0.0;

    //average quantification scalers
    for (const auto& itr : quantification_standards)
    {
        if (itr.second.sr_current > 0.0)
        {
            avg_sr_current += itr.second.sr_current;
            crnt_cnt += 1.0;
        }
        if (itr.second.US_IC > 0.0)
        {
            avg_US_IC += itr.second.US_IC;
            us_cnt += 1.0;
        }
        if (itr.second.DS_IC > 0.0)
        {
            avg_DS_IC += itr.second.DS_IC;
            ds_cnt += 1.0;
        }
    }
    
    if (avg_sr_current == 0.0 && avg_US_IC == 0.0 && avg_DS_IC == 0.0)
    {
        logE << "Could not find SR_Current, US_IC, and DS_IC. Not going to perform quantification\n";
    }

    if (crnt_cnt != us_cnt && crnt_cnt != ds_cnt)
    {
        logE << "Averaging encounded one of the values to be 0 so it will not be correct!\n";
    }


    if (avg_sr_current == 0.0)
    {
        logW"SR_Current is 0. Probably couldn't find it in the dataset. Setting it to 1. Quantification will be incorrect.\n";
        avg_sr_current = 100.0;
    }
    else
    {
        avg_sr_current /= crnt_cnt;
    }
    if (avg_US_IC == 0.0)
    {
        logW"US_IC is 0. Probably couldn't find it in the dataset. Setting it to 1. Quantification will be incorrect.\n";
        avg_US_IC = 1.0;
    }
    else
    {
        avg_US_IC /= us_cnt;
    }
    if (avg_DS_IC == 0.0)
    {
        logW"DS_IC is 0. Probably couldn't find it in the dataset. Setting it to 1. Quantification will be incorrect.\n";
        avg_DS_IC = 1.0;
    }
    else
    {
        avg_DS_IC /= ds_cnt;
    }

    avg_quantification_scaler_map[STR_SR_CURRENT] = avg_sr_current;
    avg_quantification_scaler_map[STR_US_IC] = avg_US_IC;
    avg_quantification_scaler_map[STR_DS_IC] = avg_DS_IC;
}

//-----------------------------------------------------------------------------

template<typename T_real>
void Detector<T_real>::update_calibration_curve(Fitting_Routines routine,
                                        string quantifier_scaler,
                                        Quantification_Model<T_real>* quantification_model,
                                        T_real val)
{
    if (fitting_quant_map.count(routine) > 0)
    {
        if (fitting_quant_map.at(routine).quant_scaler_map.count(quantifier_scaler) > 0)
        {
            for (const auto& shell_itr : Shells_Quant_List)
            {
                vector<Element_Quant<T_real>>* quant_vec = &(fitting_quant_map.at(routine).quant_scaler_map.at(quantifier_scaler).curve_quant_map.at(shell_itr));
                quantification_model->model_calibrationcurve(quant_vec, val);
            }
        }
    }
}

//-----------------------------------------------------------------------------

template<typename T_real>
void Detector<T_real>::update_from_fit_paramseters()
{
    //Parameters for calibration curve
    if (fit_params_override_dict.detector_element.length() > 0)
    {
        // Get the element info class                                           // detector element as string "Si" or "Ge" usually
        detector_element = (data_struct::Element_Info_Map<T_real>::inst()->get_element(fit_params_override_dict.detector_element));
    }
    if (fit_params_override_dict.be_window_thickness.length() > 0)
    {
        beryllium_window_thickness = std::stof(fit_params_override_dict.be_window_thickness) * 1000.0;
    }
    if (fit_params_override_dict.ge_dead_layer.length() > 0)
    {
        germanium_dead_layer = std::stof(fit_params_override_dict.ge_dead_layer) * 1000.0;
    }
    if (fit_params_override_dict.det_chip_thickness.length() > 0)
    {
        detector_chip_thickness = std::stof(fit_params_override_dict.det_chip_thickness) * 1000.0;
    }
    if (fit_params_override_dict.airpath.length() > 0)
    {
        airpath = std::stof(fit_params_override_dict.airpath) * 1000.0;
    }
    if (fit_params_override_dict.fit_params.contains(STR_COHERENT_SCT_ENERGY))
    {
        incident_energy = (fit_params_override_dict.fit_params.at(STR_COHERENT_SCT_ENERGY).value);
    }
}

//-----------------------------------------------------------------------------

} //namespace data_struct<|MERGE_RESOLUTION|>--- conflicted
+++ resolved
@@ -179,7 +179,7 @@
 
                             T_real counts = standard->element_counts.at(routine).at(name);
                             T_real e_cal_factor = (eq_itr.weight * (ic_quantifier));
-<<<<<<< HEAD
+
                             if (counts > 0.)
                             {
                                 T_real e_cal = e_cal_factor / counts;
@@ -199,16 +199,6 @@
                                 {
                                     eq_itr.e_cal_ratio = 1.0e-10;
                                 }
-=======
-                            if(counts > 0.)
-                            {
-                                T_real e_cal = e_cal_factor / counts;
-                                eq_itr.e_cal_ratio = (T_real)1.0 / e_cal;
-                            }
-                            else
-                            {
-                                eq_itr.e_cal_ratio = 1.0e-10;
->>>>>>> 85e930a8
                             }
                         }
                     }
