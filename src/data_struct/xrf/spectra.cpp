/***
Copyright (c) 2016, UChicago Argonne, LLC. All rights reserved.

Copyright 2016. UChicago Argonne, LLC. This software was produced
under U.S. Government contract DE-AC02-06CH11357 for Argonne National
Laboratory (ANL), which is operated by UChicago Argonne, LLC for the
U.S. Department of Energy. The U.S. Government has rights to use,
reproduce, and distribute this software.  NEITHER THE GOVERNMENT NOR
UChicago Argonne, LLC MAKES ANY WARRANTY, EXPRESS OR IMPLIED, OR
ASSUMES ANY LIABILITY FOR THE USE OF THIS SOFTWARE.  If software is
modified to produce derivative works, such modified software should
be clearly marked, so as not to confuse it with the version available
from ANL.

Additionally, redistribution and use in source and binary forms, with
or without modification, are permitted provided that the following
conditions are met:

    * Redistributions of source code must retain the above copyright
      notice, this list of conditions and the following disclaimer.

    * Redistributions in binary form must reproduce the above copyright
      notice, this list of conditions and the following disclaimer in
      the documentation and/or other materials provided with the
      distribution.

    * Neither the name of UChicago Argonne, LLC, Argonne National
      Laboratory, ANL, the U.S. Government, nor the names of its
      contributors may be used to endorse or promote products derived
      from this software without specific prior written permission.

THIS SOFTWARE IS PROVIDED BY UChicago Argonne, LLC AND CONTRIBUTORS
"AS IS" AND ANY EXPRESS OR IMPLIED WARRANTIES, INCLUDING, BUT NOT
LIMITED TO, THE IMPLIED WARRANTIES OF MERCHANTABILITY AND FITNESS
FOR A PARTICULAR PURPOSE ARE DISCLAIMED. IN NO EVENT SHALL UChicago
Argonne, LLC OR CONTRIBUTORS BE LIABLE FOR ANY DIRECT, INDIRECT,
INCIDENTAL, SPECIAL, EXEMPLARY, OR CONSEQUENTIAL DAMAGES (INCLUDING,
BUT NOT LIMITED TO, PROCUREMENT OF SUBSTITUTE GOODS OR SERVICES;
LOSS OF USE, DATA, OR PROFITS; OR BUSINESS INTERRUPTION) HOWEVER
CAUSED AND ON ANY THEORY OF LIABILITY, WHETHER IN CONTRACT, STRICT
LIABILITY, OR TORT (INCLUDING NEGLIGENCE OR OTHERWISE) ARISING IN
ANY WAY OUT OF THE USE OF THIS SOFTWARE, EVEN IF ADVISED OF THE
POSSIBILITY OF SUCH DAMAGE.
***/

/// Initial Author <2016>: Arthur Glowacki



#include "spectra.h"
#include <algorithm>
#include <math.h>
#include <iostream>
#include <vector>

namespace data_struct
{
namespace xrf
{

template<typename T>
std::vector<T> conv_valid(std::vector<T> const &f, std::vector<T> const &g)
{
	size_t const nf = f.size();
	size_t const ng = g.size();
	std::vector<T> const &min_v = (nf < ng)? f : g;
	std::vector<T> const &max_v = (nf < ng)? g : f;
	size_t const n  = std::max(nf, ng) - std::min(nf, ng) + 1;
	std::vector<T> out(n, T());
	for(auto i(0); i < n; ++i)
	{
        for(int j(min_v.size() - 1), k(i); j >= 0; --j)
		{
			out[i] += min_v[j] * max_v[k];
			++k;
		}
	}
	return out;
}

std::valarray<real_t> convolve1d( std::valarray<real_t> arr, size_t boxcar_size)
{
    std::valarray<real_t> boxcar(1.0, boxcar_size);
    return convolve1d(arr, boxcar);
}

std::valarray<real_t> convolve1d( std::valarray<real_t> arr, std::valarray<real_t> boxcar)
{
    std::valarray<real_t> new_background((real_t)0.0, arr.size());
    //convolve 1d

    size_t const nf = arr.size();
	size_t const ng = boxcar.size();
    std::valarray<real_t> const &min_v = (nf < ng)? arr : boxcar;
    std::valarray<real_t> const &max_v = (nf < ng)? boxcar : arr;
	size_t const n  = std::max(nf, ng) - std::min(nf, ng) + 1;
    std::valarray<real_t> out((real_t)0.0, n);
    for(auto i(0); i < n; ++i)
    {
        for(int j(min_v.size() - 1), k(i); j >= 0; --j)
        {
            out[i] += min_v[j] * max_v[k];
            ++k;
        }
    }
    for(size_t i=0; i< arr.size(); i++)
    {
        if( out[i] != (real_t)0.0)
        {
            new_background[i] = out[i] / real_t(boxcar.size());
        }
    }


    /*
    for(size_t i=0; i< arr.size(); i++)
    {
        new_background[i] = 0.0;
        for (size_t j=0; j<boxcar.size(); j++)
        {
            if( (i-j) >= 0 )
                new_background[i] += arr[i-j] * boxcar[j];
        }
    }
    new_background /= real_t(boxcar.size());
    */
    return new_background;
}

std::valarray<real_t> snip_background(const Spectra* const spectra,
									  real_t energy_offset,
									  real_t energy_linear,
									  real_t energy_quadratic,
								      real_t spectral_binning,
									  real_t width,
									  real_t xmin,
									  real_t xmax)
{
	std::valarray<real_t> energy;
	std::valarray<real_t> index;
	std::valarray<real_t> background;
	size_t buffer_size = spectra->size();
	energy.resize(buffer_size);
	index.resize(buffer_size);
	background.resize(buffer_size);
	for (size_t i = 0; i < buffer_size; i++)
	{
		background[i] = (*spectra)[i];
		energy[i] = real_t(i);
		index = real_t(i);
	}

	if (spectral_binning > 0)
	{
		energy = energy * spectral_binning;
	}

	energy = energy_offset + energy * energy_linear + std::pow(energy, (real_t)2.0) * energy_quadratic;

	std::valarray<real_t> tmp = std::pow((energy_offset / (real_t)2.3548), (real_t)2.0) + energy * (real_t)2.96 * energy_linear;
	for (size_t i = 0; i<tmp.size(); i++)
	{
		if (tmp[i] < 0.0)
		{
			tmp[i] = 0.0;
		}
	}
	//std::valarray<real_t> fwhm = 2.35 * std::sqrt(tmp);
	std::valarray<real_t> current_width = (real_t)2.35 * std::sqrt(tmp);


	std::valarray<real_t> boxcar;
	std::valarray<real_t> new_background;
	new_background.resize(background.size());
	// smooth the background
	if (spectral_binning > 0)
	{
		boxcar.resize(3);
	}
	else
	{
		boxcar.resize(5);
	}

	for (size_t i = 0; i<boxcar.size(); i++)
	{
		boxcar[i] = 1.0;
	}
    background = convolve1d(background, boxcar);
	//convolve 1d
<<<<<<< HEAD
    /*
	for (size_t i = 0; i< background.size(); i++)
	{
		new_background[i] = 0.0;
		for (size_t j = 0; j<boxcar.size(); j++)
		{
			if ((i - j) >= 0)
				new_background[i] += background[i - j] * boxcar[j];
		}
	}
	background = new_background / real_t(boxcar.size());
    */
=======
    background = convolve1d(background, boxcar);
>>>>>>> 290bd1aa
	//clear out
	new_background.resize(1);
	boxcar.resize(1);
	//fwhm
	current_width = width * current_width / energy_linear;  // in channels
	if (spectral_binning > 0)
	{
		current_width = current_width / (real_t)2.0;
	}

	background = std::log(std::log(background + (real_t)1.0) + (real_t)1.0);

	// FIRST SNIPPING
	int no_iterations = 2;
	if (spectral_binning > 0)
	{
		no_iterations = 3;
	}

	real_t max_of_xmin = (std::max)(xmin, (real_t)0.0);
	real_t min_of_xmax = (std::min)(xmax, real_t(buffer_size - 1));
	for (int j = 0; j<no_iterations; j++)
	{
		for (size_t k = 0; k<background.size(); k++)
		{
			real_t lo_index = k - current_width[k];
			real_t hi_index = k + current_width[k];
			if (lo_index < max_of_xmin)
			{
				lo_index = max_of_xmin;
			}
			if (hi_index > min_of_xmax)
			{
				hi_index = min_of_xmax;
			}
			real_t temp = (background[lo_index] + background[hi_index]) / (real_t)2.0;
			if (background[k] > temp)
			{
				background[k] = temp;
			}
		}
	}

	while (current_width.max() >= 0.5)
	{
		for (size_t k = 0; k<background.size(); k++)
		{
			real_t lo_index = k - current_width[k];
			real_t hi_index = k + current_width[k];
			if (lo_index < max_of_xmin)
			{
				lo_index = max_of_xmin;
			}
			if (hi_index > min_of_xmax)
			{
				hi_index = min_of_xmax;
			}
			real_t temp = (background[lo_index] + background[hi_index]) / (real_t)2.0;
			if (background[k] > temp)
			{
				background[k] = temp;
			}
		}

		current_width = current_width / real_t(M_SQRT2); // window_rf
	}

	background = std::exp(std::exp(background) - (real_t)1.0) - (real_t)1.0;

	for (size_t i = 0; i<background.size(); i++)
	{
		if (std::isnan(background[i]))
		{
			background[i] = 0.0;
		}
	}

	return background;

}

<<<<<<< HEAD

=======
>>>>>>> 290bd1aa
Range get_energy_range(real_t min_energy, real_t max_energy, size_t spectra_size, real_t energy_offset, real_t energy_slope)
{

    real_t MIN_ENERGY_TO_FIT = min_energy;
    real_t MAX_ENERGY_TO_FIT = max_energy;


    struct Range energy_range;
    energy_range.min = (int)ceil( (MIN_ENERGY_TO_FIT - energy_offset) / energy_slope );
    energy_range.max = (int)ceil( (MAX_ENERGY_TO_FIT - energy_offset) / energy_slope );
    //if (xmax > used_chan - 1) or (xmax <= np.amin([xmin, used_chan / 20.])):
    if ( (energy_range.max > spectra_size - 1) || (energy_range.max <= energy_range.min) )
    {
        energy_range.max = spectra_size - 1;
    }
    if (energy_range.min < 0 || energy_range.min > energy_range.max)
    {
        energy_range.min = 0;
    }
    return energy_range;

}

void gen_energy_vector(real_t number_channels, real_t energy_offset, real_t energy_slope, std::vector<real_t> *out_vec)
{

    out_vec->resize(number_channels);
    for(int i=0; i<number_channels; i++)
    {
        (*out_vec)[i] = (i * energy_slope) + energy_offset;
    }

}

} //namespace data_struct
} //namespace xrf<|MERGE_RESOLUTION|>--- conflicted
+++ resolved
@@ -186,24 +186,9 @@
 	{
 		boxcar[i] = 1.0;
 	}
+
+	//convolve 1d
     background = convolve1d(background, boxcar);
-	//convolve 1d
-<<<<<<< HEAD
-    /*
-	for (size_t i = 0; i< background.size(); i++)
-	{
-		new_background[i] = 0.0;
-		for (size_t j = 0; j<boxcar.size(); j++)
-		{
-			if ((i - j) >= 0)
-				new_background[i] += background[i - j] * boxcar[j];
-		}
-	}
-	background = new_background / real_t(boxcar.size());
-    */
-=======
-    background = convolve1d(background, boxcar);
->>>>>>> 290bd1aa
 	//clear out
 	new_background.resize(1);
 	boxcar.resize(1);
@@ -285,10 +270,6 @@
 
 }
 
-<<<<<<< HEAD
-
-=======
->>>>>>> 290bd1aa
 Range get_energy_range(real_t min_energy, real_t max_energy, size_t spectra_size, real_t energy_offset, real_t energy_slope)
 {
 
