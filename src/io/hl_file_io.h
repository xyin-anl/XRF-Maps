--- conflicted
+++ resolved
@@ -48,41 +48,16 @@
 #ifndef HL_FILE_IO_H
 #define HL_FILE_IO_H
 
-<<<<<<< HEAD
-#if defined _WIN32 
-=======
 #if defined _WIN32
->>>>>>> 290bd1aa
 #include "support/direct/dirent.h"
 #else
 #include <dirent.h>
 #endif
-<<<<<<< HEAD
-#include "workflow/threadpool.h"
-=======
->>>>>>> 290bd1aa
 
 #include "io/file/netcdf_io.h"
 #include "io/file/mda_io.h"
 #include "io/file/hdf5_io.h"
 #include "io/file/csv_io.h"
-<<<<<<< HEAD
-
-#include "data_struct/xrf/spectra_volume.h"
-
-#include "fitting/models/gaussian_model.h"
-
-#include "data_struct/xrf/element_info.h"
-
-#include "io/file/aps/aps_fit_params_import.h"
-
-#include "fitting/routines/base_fit_routine.h"
-
-#include "data_struct/xrf/fit_element_map.h"
-#include "data_struct/xrf/params_override.h"
-
-#include "data_struct/xrf/quantification_standard.h"
-=======
 
 #include "data_struct/xrf/spectra_volume.h"
 
@@ -100,7 +75,6 @@
 #include "data_struct/xrf/quantification_standard.h"
 
 #include "data_struct/xrf/stream_block.h"
->>>>>>> 290bd1aa
 
 #ifdef _BUILD_WITH_VTK
   #include "visual/vtk_graph.h"
@@ -132,30 +106,6 @@
 
 // ----------------------------------------------------------------------------
 
-<<<<<<< HEAD
-DLL_EXPORT bool compare_file_size (const file_name_size& first, const file_name_size& second);
-
-DLL_EXPORT void populate_netcdf_hdf5_files(std::string dataset_dir);
-
-DLL_EXPORT bool load_element_info(std::string element_henke_filename,
-                       std::string element_csv_filename,
-                       data_struct::xrf::Element_Info_Map *element_info_map);
-
-
-DLL_EXPORT bool save_results(std::string save_loc,
-                  const data_struct::xrf::Fit_Count_Dict * const element_counts,
-                  fitting::routines::Base_Fit_Routine* fit_routine,
-                  std::queue<std::future<bool> >* job_queue,
-                  std::chrono::time_point<std::chrono::system_clock> start);
-
-DLL_EXPORT bool save_volume(data_struct::xrf::Quantification_Standard * quantification_standard,
-                 data_struct::xrf::Spectra_Volume *spectra_volume,
-                 real_t energy_offset,
-                 real_t energy_slope,
-                 real_t energy_quad);
-
-DLL_EXPORT void save_optimized_fit_params(struct file_name_fit_params file_and_fit_params);
-=======
 DLL_EXPORT void check_and_create_dirs(std::string dataset_directory);
 
 DLL_EXPORT bool compare_file_size (const file_name_size& first, const file_name_size& second);
@@ -166,24 +116,16 @@
                           std::string dataset_file,
                           size_t detector_num_start,
                           size_t detector_num_end);
->>>>>>> 290bd1aa
 
 DLL_EXPORT bool load_element_info(std::string element_henke_filename,
                        std::string element_csv_filename,
                        data_struct::xrf::Element_Info_Map *element_info_map);
 
-<<<<<<< HEAD
-DLL_EXPORT void save_averaged_fit_params(std::string dataset_dir,
-                              std::vector<data_struct::xrf::Fit_Parameters> fit_params_avgs,
-                              int detector_num_start,
-                              int detector_num_end);
-=======
 DLL_EXPORT bool load_and_integrate_spectra_volume(std::string dataset_directory,
                                        std::string dataset_file,
                                        data_struct::xrf::Spectra *integrated_spectra,
                                        size_t detector_num,
                                        data_struct::xrf::Params_Override * params_override);
->>>>>>> 290bd1aa
 
 DLL_EXPORT bool load_override_params(std::string dataset_directory,
                           int detector_num,
@@ -194,13 +136,6 @@
                                   std::string *standard_file_name,
                                   std::unordered_map<std::string, real_t> *element_standard_weights);
 
-<<<<<<< HEAD
-DLL_EXPORT bool load_override_params(std::string dataset_directory,
-                          int detector_num,
-                          data_struct::xrf::Params_Override *params_override);
-
-=======
->>>>>>> 290bd1aa
 DLL_EXPORT bool load_spectra_volume(std::string dataset_directory,
                          std::string dataset_file,
                          data_struct::xrf::Spectra_Volume *spectra_volume,
@@ -210,23 +145,6 @@
                          bool *is_loaded_from_analyazed_h5,
                          bool save_scalers);
 
-<<<<<<< HEAD
-DLL_EXPORT bool load_and_integrate_spectra_volume(std::string dataset_directory,
-                                       std::string dataset_file,
-                                       data_struct::xrf::Spectra *integrated_spectra,
-                                       size_t detector_num,
-                                       data_struct::xrf::Params_Override * params_override);
-
-DLL_EXPORT void generate_h5_averages(std::string dataset_directory,
-                          std::string dataset_file,
-                          ThreadPool* tp,
-                          size_t detector_num_start,
-                          size_t detector_num_end);
-
-DLL_EXPORT std::vector<std::string> find_all_dataset_files(std::string dataset_directory, std::string search_str);
-
-DLL_EXPORT void check_and_create_dirs(std::string dataset_directory);
-=======
 DLL_EXPORT void populate_netcdf_hdf5_files(std::string dataset_dir);
 
 DLL_EXPORT void save_averaged_fit_params(std::string dataset_dir,
@@ -247,7 +165,6 @@
                  real_t energy_offset,
                  real_t energy_slope,
                  real_t energy_quad);
->>>>>>> 290bd1aa
 
 DLL_EXPORT void sort_dataset_files_by_size(std::string dataset_directory, std::vector<std::string> *dataset_files);
 
