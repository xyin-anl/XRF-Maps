--- conflicted
+++ resolved
@@ -195,27 +195,6 @@
 }
 
 //-----------------------------------------------------------------------------
-<<<<<<< HEAD
-/*
-void MDA_IO::_load_detector_meta_data(data_struct::xrf::Detector * detector)
-{
-    detector->meta_array.resize(_mda_file->scan->number_detectors);
-
-    for(int k=0; k<_mda_file->scan->number_detectors; k++)
-    {
-        detector->meta_array[k].name = std::string(_mda_file->scan->detectors[k]->name);
-        detector->meta_array[k].description = std::string(_mda_file->scan->detectors[k]->description);
-        detector->meta_array[k].unit = std::string(_mda_file->scan->detectors[k]->unit);
-        detector->meta_array[k].number = _mda_file->scan->detectors[k]->number;
-        detector->meta_array[k].value = (real_t)(_mda_file->scan->detectors_data[k][0]);
-    }
-
-}
-*/
-
-//-----------------------------------------------------------------------------
-=======
->>>>>>> 290bd1aa
 
 bool MDA_IO::load_spectra_volume(std::string path,
                                  size_t detector_num,
