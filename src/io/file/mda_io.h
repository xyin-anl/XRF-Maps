--- conflicted
+++ resolved
@@ -52,14 +52,10 @@
 #include "io/file/base_file_io.h"
 #include "support/mda_utils/mda-load.h"
 #include "data_struct/xrf/element_info.h"
-<<<<<<< HEAD
 #include "data_struct/xrf/spectra_volume.h"
 #include "data_struct/xrf/quantification_standard.h"
 #include "data_struct/xrf/params_override.h"
-=======
 #include "data_struct/xrf/analysis_job.h"
-#include "data_struct/xrf/spectra_volume.h"
->>>>>>> 290bd1aa
 
 namespace io
 {
@@ -129,11 +125,7 @@
 private:
 
     //void _load_detector_meta_data(data_struct::xrf::Detector * detector);
-<<<<<<< HEAD
-=======
-
     bool _is_single_row;
->>>>>>> 290bd1aa
 
     /**
      * @brief _mda_file: mda helper structure
