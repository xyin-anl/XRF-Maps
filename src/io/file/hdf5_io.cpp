/***
Copyright (c) 2016, UChicago Argonne, LLC. All rights reserved.

Copyright 2016. UChicago Argonne, LLC. This software was produced
under U.S. Government contract DE-AC02-06CH11357 for Argonne National
Laboratory (ANL), which is operated by UChicago Argonne, LLC for the
U.S. Department of Energy. The U.S. Government has rights to use,
reproduce, and distribute this software.  NEITHER THE GOVERNMENT NOR
UChicago Argonne, LLC MAKES ANY WARRANTY, EXPRESS OR IMPLIED, OR
ASSUMES ANY LIABILITY FOR THE USE OF THIS SOFTWARE.  If software is
modified to produce derivative works, such modified software should
be clearly marked, so as not to confuse it with the version available
from ANL.

Additionally, redistribution and use in source and binary forms, with
or without modification, are permitted provided that the following
conditions are met:

    * Redistributions of source code must retain the above copyright
      notice, this list of conditions and the following disclaimer.

    * Redistributions in binary form must reproduce the above copyright
      notice, this list of conditions and the following disclaimer in
      the documentation and/or other materials provided with the
      distribution.

    * Neither the name of UChicago Argonne, LLC, Argonne National
      Laboratory, ANL, the U.S. Government, nor the names of its
      contributors may be used to endorse or promote products derived
      from this software without specific prior written permission.

THIS SOFTWARE IS PROVIDED BY UChicago Argonne, LLC AND CONTRIBUTORS
"AS IS" AND ANY EXPRESS OR IMPLIED WARRANTIES, INCLUDING, BUT NOT
LIMITED TO, THE IMPLIED WARRANTIES OF MERCHANTABILITY AND FITNESS
FOR A PARTICULAR PURPOSE ARE DISCLAIMED. IN NO EVENT SHALL UChicago
Argonne, LLC OR CONTRIBUTORS BE LIABLE FOR ANY DIRECT, INDIRECT,
INCIDENTAL, SPECIAL, EXEMPLARY, OR CONSEQUENTIAL DAMAGES (INCLUDING,
BUT NOT LIMITED TO, PROCUREMENT OF SUBSTITUTE GOODS OR SERVICES;
LOSS OF USE, DATA, OR PROFITS; OR BUSINESS INTERRUPTION) HOWEVER
CAUSED AND ON ANY THEORY OF LIABILITY, WHETHER IN CONTRACT, STRICT
LIABILITY, OR TORT (INCLUDING NEGLIGENCE OR OTHERWISE) ARISING IN
ANY WAY OUT OF THE USE OF THIS SOFTWARE, EVEN IF ADVISED OF THE
POSSIBILITY OF SUCH DAMAGE.
***/

/// Initial Author <2016>: Arthur Glowacki


#include "hdf5_io.h"

#include <iostream>
#include <string>

#include <chrono>
#include <ctime>
#include <thread>
#include <mutex>

#include "data_struct/xrf/element_info.h"

#define HDF5_SAVE_VERSION 10.0

const std::vector<std::string> hdf5_copy_dset_names = {"Element_Weights",
                                                       "Element_Weights_Names",
                                                       "DS_IC",
                                                       "US_IC",
                                                       "Standard_Name",
                                                       "Channel_Names",
                                                       "Names",
                                                       "vresion"
                                                      };


const std::vector<std::string> hdf5_copy_grp_names = {"Scan"
                                                      };

const std::vector<std::string> xrf_analysis_save_names = {"ROI",
                                                          "Params",
                                                          "Fitted",
                                                          "SVD",
                                                          "NNLS"
                                                         };





namespace io
{
namespace file
{

std::mutex HDF5_IO::_mutex;

HDF5_IO* HDF5_IO::_this_inst(0);


struct Detector_HDF5_Struct
{
    hid_t    dset_id;
    hid_t    dataspace_id;
    real_t * buffer;
};

//-----------------------------------------------------------------------------

HDF5_IO::HDF5_IO() : Base_File_IO()
{
	//disable hdf print to std err
	hid_t status;
	status = H5Eset_auto(H5E_DEFAULT, NULL, NULL);
    _cur_file_id = -1;
}

//-----------------------------------------------------------------------------

HDF5_IO* HDF5_IO::inst()
{
    std::lock_guard<std::mutex> lock(_mutex);

    if (_this_inst == nullptr)
    {
        _this_inst = new HDF5_IO();
    }
    return _this_inst;
}

//-----------------------------------------------------------------------------

void HDF5_IO::lazy_load()
{
   std::lock_guard<std::mutex> lock(_mutex);

   std::chrono::time_point<std::chrono::system_clock> start, end;
   start = std::chrono::system_clock::now();

   //logit<<"lazy_load "<< _filename <<std::endl;

   hid_t    file_id = -1;
   hid_t    dset_id = -1;
   hid_t    dataspace_id = -1;
   hid_t    memoryspace = -1;
   hid_t    datatype = -1;
   herr_t   error = -1;

    H5T_class_t dtype_class;
   //H5T_order_t order;
   //size_t      size;

    //logit<<"pre open file"<< std::endl;
    file_id = H5Fopen(_filename.c_str(), H5F_ACC_RDONLY, H5P_DEFAULT);
    //logit<<"pre open dset "<<std::endl;
    dset_id = H5Dopen2(file_id, "/MAPS_RAW/data_a", H5P_DEFAULT);


    datatype = H5Dget_type(dset_id);
    dtype_class = H5Tget_class(datatype);
    //if (dtype_class == H5T_INTEGER)
    //   printf("Data set has INTEGER type \n");
    //order = H5Tget_order(datatype);
    //if (order == H5T_ORDER_LE)
    //   printf("Little endian order \n");
    dataspace_id = H5Dget_space(dset_id);
    int rank = H5Sget_simple_extent_ndims(dataspace_id);
    hsize_t* dims_out = new hsize_t[rank];
    hsize_t* offset = new hsize_t[rank];
    hsize_t* count = new hsize_t[rank];
    hsize_t* sel_dims = new hsize_t[rank];
    //logit<<"rank = "<<rank<< std::endl;
    unsigned int status_n = H5Sget_simple_extent_dims(dataspace_id, &dims_out[0], NULL);

    unsigned long total = 1;
    for (int i=0; i < rank; i++)
    {
       logit<<"dims ["<<i<<"] ="<<dims_out[i]<< std::endl;
       total *= dims_out[i];
       offset[i] = 0;
       sel_dims[i] = count[i] = dims_out[i];
    }
    //logit<<"total = "<<total<<std::endl;

    //unsigned short *buffer = new unsigned short[total];
    float *buffer = new float[total];
    //logit<<"allocated "<<std::endl;
    memoryspace = H5Screate_simple(rank, sel_dims, NULL);

    H5Sselect_hyperslab (memoryspace, H5S_SELECT_SET, offset, NULL, count, NULL);
    //error = H5Dread(dset_id, H5T_NATIVE_USHORT, memoryspace, dataspace_id, H5P_DEFAULT, buffer);
    error = H5Dread(dset_id, H5T_NATIVE_FLOAT, memoryspace, dataspace_id, H5P_DEFAULT, buffer);
    printf("read in: error = %d \n", error);
/*
    for(unsigned long i=0; i<total; i++)
    {
       logit<<buffer[i]<<" ";
       if( i%2048 == 1)
          logit<<std::endl;
    }
*/
    delete [] dims_out;
    delete [] offset;
    delete [] count;
    delete [] sel_dims;
    delete [] buffer;

    H5Dclose(dset_id);
    H5Sclose(memoryspace);
    H5Sclose(dataspace_id);
    H5Fclose(file_id);

    end = std::chrono::system_clock::now();
    std::chrono::duration<double> elapsed_seconds = end-start;
    std::time_t end_time = std::chrono::system_clock::to_time_t(end);

    logit << "finished computation at " << std::ctime(&end_time)
                 << "elapsed time: " << elapsed_seconds.count() << "s\n";

    _is_loaded = LAZY_LOAD;
}

//-----------------------------------------------------------------------------

bool HDF5_IO::load_dataset(std::string path, Base_Dataset *dset)
{
    return false;

}

//-----------------------------------------------------------------------------

bool HDF5_IO::load_spectra_volume(std::string path, size_t detector_num, data_struct::xrf::Spectra_Volume* spec_vol)
{
    std::lock_guard<std::mutex> lock(_mutex);

   //_is_loaded = ERROR_LOADING;
   std::chrono::time_point<std::chrono::system_clock> start, end;
   start = std::chrono::system_clock::now();

   logit<< path <<" detector : "<<detector_num<<std::endl;

   hid_t    file_id, dset_id, dataspace_id, maps_grp_id, memoryspace_id, memoryspace_meta_id, dset_incnt_id, dset_outcnt_id, dset_rt_id, dset_lt_id;
   hid_t    dataspace_lt_id, dataspace_rt_id, dataspace_inct_id, dataspace_outct_id;
   herr_t   error;
   std::string detector_path;
   real_t * buffer;
   hsize_t offset_row[2] = {0,0};
   hsize_t count_row[2] = {0,0};
   hsize_t offset_meta[3] = {0,0,0};
   hsize_t count_meta[3] = {1,1,1};


   switch(detector_num)
   {
   case 0:
       detector_path = "data_a";
       break;
   case 1:
       detector_path = "data_b";
       break;
   case 2:
       detector_path = "data_c";
       break;
   case 3:
       detector_path = "data_d";
       break;
   default:
       detector_path = "";
       break;
   }

    file_id = H5Fopen(path.c_str(), H5F_ACC_RDONLY, H5P_DEFAULT);
    if(file_id < 0)
    {

        logit<<"Error opening file "<<path<<std::endl;
        return false;
    }

    maps_grp_id = H5Gopen(file_id, "MAPS_RAW", H5P_DEFAULT);
    if(maps_grp_id < 0)
    {
        logit<<"Error opening group MAPS_RAW"<<std::endl;
        return false;
    }


    logit<<"pre open dset "<<std::endl;
    dset_id = H5Dopen2(maps_grp_id, detector_path.c_str(), H5P_DEFAULT);
    if(dset_id < 0)
    {
        logit<<"Error opening dataset /MAPS_RAW/"<<detector_path<<std::endl;
        return false;
    }
    dataspace_id = H5Dget_space(dset_id);

    dset_lt_id = H5Dopen2(maps_grp_id, "livetime", H5P_DEFAULT);
    if(dset_lt_id < 0)
    {
        logit<<"Error opening dataset /MAPS_RAW/livetime"<<std::endl;
        return false;
    }
    dataspace_lt_id = H5Dget_space(dset_lt_id);

    dset_rt_id = H5Dopen2(maps_grp_id, "realtime", H5P_DEFAULT);
    if(dset_rt_id < 0)
    {
        logit<<"Error opening dataset /MAPS_RAW/realtime"<<std::endl;
        return false;
    }
    dataspace_rt_id = H5Dget_space(dset_rt_id);

    dset_incnt_id = H5Dopen2(maps_grp_id, "inputcounts", H5P_DEFAULT);
    if(dset_incnt_id < 0)
    {
        logit<<"Error opening dataset /MAPS_RAW/inputcounts"<<std::endl;
        return false;
    }
    dataspace_inct_id = H5Dget_space(dset_incnt_id);

    dset_outcnt_id = H5Dopen2(maps_grp_id, "ouputcounts", H5P_DEFAULT);
    if(dset_outcnt_id < 0)
    {
        logit<<"Error opening dataset /MAPS_RAW/ouputcounts"<<std::endl;
        return false;
    }
    dataspace_outct_id = H5Dget_space(dset_outcnt_id);


    int rank = H5Sget_simple_extent_ndims(dataspace_id);
    if (rank != 3)
    {
        logit<<"Dataset /MAPS_RAW/"<<detector_path<<" rank != 3. rank = "<<rank<<". Can't load dataset. returning"<<std::endl;
        return false;
       //throw exception ("Dataset is not a volume");
    }
    hsize_t* dims_in = new hsize_t[rank];
    hsize_t* offset = new hsize_t[rank];
    hsize_t* count = new hsize_t[rank];
    logit<<"rank = "<<rank<< std::endl;
    unsigned int status_n = H5Sget_simple_extent_dims(dataspace_id, &dims_in[0], NULL);
    if(status_n < 0)
    {
         logit<<"Error getting dataset rank for MAPS_RAW/"<< detector_path<<std::endl;
         return false;
    }

    for (int i=0; i < rank; i++)
    {
       logit<<"dims ["<<i<<"] ="<<dims_in[i]<< std::endl;
       offset[i] = 0;
       count[i] = dims_in[i];
    }

    buffer = new real_t [dims_in[0] * dims_in[2]]; // spectra_size x cols
    count_row[0] = dims_in[0];
    count_row[1] = dims_in[2];

/* TODO: maybe use greatest size (like xpress) becaue x_axis and y_axis will be diff than images size
    size_t greater_rows = std::max(spec_vol->rows() , dims_in[1]);
    size_t greater_cols = std::max(spec_vol->cols() , dims_in[2]);
    size_t greater_channels = std::max(spec_vol->samples_size() , dims_in[0]);
*/

    if(spec_vol->rows() < dims_in[1] || spec_vol->cols() < dims_in[2] || spec_vol->samples_size() < dims_in[0])
    {
        spec_vol->resize(dims_in[1], dims_in[2], dims_in[0]);
    }

    count[1] = 1; //1 row

    memoryspace_id = H5Screate_simple(2, count_row, NULL);
    memoryspace_meta_id = H5Screate_simple(1, count_meta, NULL);
    H5Sselect_hyperslab (memoryspace_id, H5S_SELECT_SET, offset_row, NULL, count_row, NULL);
    H5Sselect_hyperslab (memoryspace_meta_id, H5S_SELECT_SET, offset_meta, NULL, count_meta, NULL);

    real_t live_time = 1.0;
    real_t real_time = 1.0;
    real_t in_cnt = 1.0;
    real_t out_cnt = 1.0;

    offset_meta[0] = detector_num;
    for (size_t row=0; row < dims_in[1]; row++)
    {
         offset[1] = row;
         offset_meta[1] = row;

         H5Sselect_hyperslab (dataspace_id, H5S_SELECT_SET, offset, NULL, count, NULL);
         error = H5Dread(dset_id, H5T_NATIVE_REAL, memoryspace_id, dataspace_id, H5P_DEFAULT, buffer);

         if (error > -1 )
         {
             for(size_t col=0; col<count_row[1]; col++)
             {
                 offset_meta[2] = col;
                 data_struct::xrf::Spectra *spectra = &((*spec_vol)[row][col]);

                 H5Sselect_hyperslab (dataspace_lt_id, H5S_SELECT_SET, offset_meta, NULL, count_meta, NULL);
                 error = H5Dread(dset_lt_id, H5T_NATIVE_REAL, memoryspace_meta_id, dataspace_lt_id, H5P_DEFAULT, &live_time);
                 spectra->elapsed_lifetime(live_time);

                 H5Sselect_hyperslab (dataspace_rt_id, H5S_SELECT_SET, offset_meta, NULL, count_meta, NULL);
                 error = H5Dread(dset_rt_id, H5T_NATIVE_REAL, memoryspace_meta_id, dataspace_rt_id, H5P_DEFAULT, &real_time);
                 spectra->elapsed_realtime(real_time);

                 H5Sselect_hyperslab (dataspace_inct_id, H5S_SELECT_SET, offset_meta, NULL, count_meta, NULL);
                 error = H5Dread(dset_incnt_id, H5T_NATIVE_REAL, memoryspace_meta_id, dataspace_inct_id, H5P_DEFAULT, &in_cnt);
                 spectra->input_counts(in_cnt);

                 H5Sselect_hyperslab (dataspace_outct_id, H5S_SELECT_SET, offset_meta, NULL, count_meta, NULL);
                 error = H5Dread(dset_outcnt_id, H5T_NATIVE_REAL, memoryspace_meta_id, dataspace_outct_id, H5P_DEFAULT, &out_cnt);
                 spectra->output_counts(out_cnt);

                 spectra->recalc_elapsed_lifetime();

                 for(size_t s=0; s<count_row[0]; s++)
                 {
                     (*spectra)[s] = buffer[(count_row[1] * s) + col];
                 }
                 //logit<<"saved col "<<col<<std::endl;
             }

            //logit<<"read row "<<row<<std::endl;
         }
         else
         {
            logit<<"Error: reading row "<<row<<std::endl;
         }
    }

    delete [] dims_in;
    delete [] offset;
    delete [] count;
    delete [] buffer;

    H5Dclose(dset_id);
    H5Dclose(dset_incnt_id);
    H5Dclose(dset_outcnt_id);
    H5Dclose(dset_rt_id);
    H5Dclose(dset_lt_id);
    H5Sclose(memoryspace_meta_id);
    H5Sclose(memoryspace_id);
    H5Sclose(dataspace_lt_id);
    H5Sclose(dataspace_rt_id);
    H5Sclose(dataspace_inct_id);
    H5Sclose(dataspace_outct_id);
    H5Sclose(dataspace_id);
    H5Gclose(maps_grp_id);
    H5Fclose(file_id);

    end = std::chrono::system_clock::now();
    std::chrono::duration<double> elapsed_seconds = end-start;
    //std::time_t end_time = std::chrono::system_clock::to_time_t(end);

    logit << "elapsed time: " << elapsed_seconds.count() << "s"<<std::endl;

}


bool HDF5_IO::load_spectra_line_xspress3(std::string path, size_t detector_num, data_struct::xrf::Spectra_Line* spec_row)
{
    std::lock_guard<std::mutex> lock(_mutex);

   //_is_loaded = ERROR_LOADING;
   std::chrono::time_point<std::chrono::system_clock> start, end;
   start = std::chrono::system_clock::now();

   logit<< path <<" detector : "<<detector_num<<std::endl;

   hid_t    file_id, dset_id, dataspace_id, maps_grp_id, scaler_grp_id, memoryspace_id, memoryspace_meta_id, dset_incnt_id, dset_outcnt_id, dset_rt_id, dset_lt_id;
   hid_t    dataspace_lt_id, dataspace_rt_id, dataspace_inct_id, dataspace_outct_id;
   herr_t   error;
   std::string detector_path;
   real_t * buffer;
   hsize_t offset_row[3] = {0,0,0};
   hsize_t count_row[3] = {0,0,0};
   hsize_t offset_meta[1] = {0};
   hsize_t count_meta[1] = {1};

   std::string live_time_dataset_name = "CHAN" + std::to_string(detector_num+1) + "SCA0";
   //std::string real_time_dataset_name = "CHAN" + std::to_string(detector_num+1) + "EventWidth";


    file_id = H5Fopen(path.c_str(), H5F_ACC_RDONLY, H5P_DEFAULT);
    if(file_id < 0)
    {

        logit<<"Error opening file "<<path<<std::endl;
        return false;
    }

    maps_grp_id = H5Gopen(file_id, "/entry/data", H5P_DEFAULT);
    if(maps_grp_id < 0)
    {
        logit<<"Error opening group /entry/data"<<std::endl;
        return false;
    }

    scaler_grp_id = H5Gopen(file_id, "/entry/instrument/NDAttributes", H5P_DEFAULT);
    if(scaler_grp_id < 0)
    {
        logit<<"Error opening group /entry/instrument/NDAttributes"<<std::endl;
        return false;
    }

    logit<<"pre open dset "<<std::endl;
    dset_id = H5Dopen2(maps_grp_id, "data", H5P_DEFAULT);
    if(dset_id < 0)
    {
        logit<<"Error opening dataset /entry/data/data"<<std::endl;
        return false;
    }
    dataspace_id = H5Dget_space(dset_id);

    dset_lt_id = H5Dopen2(scaler_grp_id, live_time_dataset_name.c_str(), H5P_DEFAULT);
    if(dset_lt_id < 0)
    {
        logit<<"Error opening dataset /entry/instrument/NDAttributes/"<<live_time_dataset_name<<std::endl;
        return false;
    }
    dataspace_lt_id = H5Dget_space(dset_lt_id);
/*
    dset_rt_id = H5Dopen2(maps_grp_id, "realtime", H5P_DEFAULT);
    if(dset_rt_id < 0)
    {
        logit<<"Error opening dataset /MAPS_RAW/realtime"<<std::endl;
        return false;
    }
    dataspace_rt_id = H5Dget_space(dset_rt_id);

    dset_incnt_id = H5Dopen2(maps_grp_id, "inputcounts", H5P_DEFAULT);
    if(dset_incnt_id < 0)
    {
        logit<<"Error opening dataset /MAPS_RAW/inputcounts"<<std::endl;
        return false;
    }
    dataspace_inct_id = H5Dget_space(dset_incnt_id);

    dset_outcnt_id = H5Dopen2(maps_grp_id, "ouputcounts", H5P_DEFAULT);
    if(dset_outcnt_id < 0)
    {
        logit<<"Error opening dataset /MAPS_RAW/ouputcounts"<<std::endl;
        return false;
    }
    dataspace_outct_id = H5Dget_space(dset_outcnt_id);
*/

    int rank = H5Sget_simple_extent_ndims(dataspace_id);
    if (rank != 3)
    {
        logit<<"Dataset /MAPS_RAW/"<<detector_path<<" rank != 3. rank = "<<rank<<". Can't load dataset. returning"<<std::endl;
        return false;
       //throw exception ("Dataset is not a volume");
    }
    hsize_t* dims_in = new hsize_t[rank];
    hsize_t* offset = new hsize_t[rank];
    hsize_t* count = new hsize_t[rank];
    logit<<"rank = "<<rank<< std::endl;
    unsigned int status_n = H5Sget_simple_extent_dims(dataspace_id, &dims_in[0], NULL);
    if(status_n < 0)
    {
         logit<<"Error getting dataset rank for MAPS_RAW/"<< detector_path<<std::endl;
         return false;
    }

    for (int i=0; i < rank; i++)
    {
       logit<<"dims ["<<i<<"] ="<<dims_in[i]<< std::endl;
       offset[i] = 0;
       count[i] = dims_in[i];
    }

    buffer = new real_t [dims_in[0] * dims_in[2]]; // cols x spectra_size
    count_row[0] = dims_in[0];
    count_row[1] = 1;
    count_row[2] = dims_in[2];

    size_t greater_cols = std::max(spec_row->size() , (size_t)dims_in[0]);
    size_t greater_channels = std::max(spec_row[0].size() , (size_t)dims_in[2]);

    if( spec_row->size() < dims_in[0] || spec_row[0].size() < dims_in[2])
    {
        spec_row->resize(greater_cols, greater_channels);
    }

    memoryspace_id = H5Screate_simple(3, count_row, NULL);
    memoryspace_meta_id = H5Screate_simple(1, count_meta, NULL);
    H5Sselect_hyperslab (memoryspace_id, H5S_SELECT_SET, offset_row, NULL, count_row, NULL);
    //H5Sselect_hyperslab (memoryspace_meta_id, H5S_SELECT_SET, offset_meta, NULL, count_meta, NULL);

    real_t live_time = 1.0;
    real_t real_time = 1.0;
    real_t in_cnt = 1.0;
    real_t out_cnt = 1.0;

    //offset[1] = row;

    offset_row[1] = detector_num;

    H5Sselect_hyperslab (dataspace_id, H5S_SELECT_SET, offset_row, NULL, count_row, NULL);
    error = H5Dread(dset_id, H5T_NATIVE_REAL, memoryspace_id, dataspace_id, H5P_DEFAULT, buffer);


    if (error > -1 )
    {

        for(size_t col=0; col < dims_in[0]; col++)
        {
            offset_meta[0] = col;
            data_struct::xrf::Spectra *spectra = &((*spec_row)[col]);

            H5Sselect_hyperslab (dataspace_lt_id, H5S_SELECT_SET, offset_meta, NULL, count_meta, NULL);
            error = H5Dread(dset_lt_id, H5T_NATIVE_REAL, memoryspace_meta_id, dataspace_lt_id, H5P_DEFAULT, &live_time);
            spectra->elapsed_lifetime(live_time * 0.000000125 );
/*
            H5Sselect_hyperslab (dataspace_rt_id, H5S_SELECT_SET, offset_meta, NULL, count_meta, NULL);
            error = H5Dread(dset_rt_id, H5T_NATIVE_REAL, memoryspace_meta_id, dataspace_rt_id, H5P_DEFAULT, &real_time);
            spectra->elapsed_realtime(real_time);

            H5Sselect_hyperslab (dataspace_inct_id, H5S_SELECT_SET, offset_meta, NULL, count_meta, NULL);
            error = H5Dread(dset_incnt_id, H5T_NATIVE_REAL, memoryspace_meta_id, dataspace_inct_id, H5P_DEFAULT, &in_cnt);
            spectra->input_counts(in_cnt);

            H5Sselect_hyperslab (dataspace_outct_id, H5S_SELECT_SET, offset_meta, NULL, count_meta, NULL);
            error = H5Dread(dset_outcnt_id, H5T_NATIVE_REAL, memoryspace_meta_id, dataspace_outct_id, H5P_DEFAULT, &out_cnt);
            spectra->output_counts(out_cnt);

            spectra->recalc_elapsed_lifetime();
            */


            for(size_t s=0; s<count_row[2]; s++) // num samples
            {
                //(*spectra)[s] = buffer[(count_row[1] * s) + col];
                (*spectra)[s] = buffer[(count_row[2] * col) + s];
            }
            //logit<<"saved col "<<col<<std::endl;
        }
    }

    delete [] dims_in;
    delete [] offset;
    delete [] count;
    delete [] buffer;

    H5Dclose(dset_id);
    //H5Dclose(dset_incnt_id);
    //H5Dclose(dset_outcnt_id);
    //H5Dclose(dset_rt_id);
    H5Dclose(dset_lt_id);
    H5Sclose(memoryspace_meta_id);
    H5Sclose(memoryspace_id);
    H5Sclose(dataspace_lt_id);
    //H5Sclose(dataspace_rt_id);
    //H5Sclose(dataspace_inct_id);
    //H5Sclose(dataspace_outct_id);
    H5Sclose(dataspace_id);
    H5Gclose(scaler_grp_id);
    H5Gclose(maps_grp_id);
    H5Fclose(file_id);

    end = std::chrono::system_clock::now();
    std::chrono::duration<double> elapsed_seconds = end-start;
    //std::time_t end_time = std::chrono::system_clock::to_time_t(end);

    logit << "elapsed time: " << elapsed_seconds.count() << "s"<<std::endl;
}

//-----------------------------------------------------------------------------

bool HDF5_IO::load_spectra_line_xspress3(std::string path, size_t detector_num, data_struct::xrf::Spectra_Line* spec_row)
{
    std::lock_guard<std::mutex> lock(_mutex);

   //_is_loaded = ERROR_LOADING;
   std::chrono::time_point<std::chrono::system_clock> start, end;
   start = std::chrono::system_clock::now();

   logit<< path <<" detector : "<<detector_num<<std::endl;

   hid_t    file_id, dset_id, dataspace_id, maps_grp_id, scaler_grp_id, memoryspace_id, memoryspace_meta_id, dset_incnt_id, dset_outcnt_id, dset_rt_id, dset_lt_id;
   hid_t    dataspace_lt_id, dataspace_rt_id, dataspace_inct_id, dataspace_outct_id;
   herr_t   error;
   std::string detector_path;
   real_t * buffer;
   hsize_t offset_row[3] = {0,0,0};
   hsize_t count_row[3] = {0,0,0};
   hsize_t offset_meta[1] = {0};
   hsize_t count_meta[1] = {1};

   std::string live_time_dataset_name = "CHAN" + std::to_string(detector_num+1) + "SCA0";
   //std::string real_time_dataset_name = "CHAN" + std::to_string(detector_num+1) + "EventWidth";


    file_id = H5Fopen(path.c_str(), H5F_ACC_RDONLY, H5P_DEFAULT);
    if(file_id < 0)
    {

        logit<<"Error opening file "<<path<<std::endl;
        return false;
    }

    maps_grp_id = H5Gopen(file_id, "/entry/data", H5P_DEFAULT);
    if(maps_grp_id < 0)
    {
        logit<<"Error opening group /entry/data"<<std::endl;
        return false;
    }

    scaler_grp_id = H5Gopen(file_id, "/entry/instrument/NDAttributes", H5P_DEFAULT);
    if(scaler_grp_id < 0)
    {
        logit<<"Error opening group /entry/instrument/NDAttributes"<<std::endl;
        return false;
    }

    logit<<"pre open dset "<<std::endl;
    dset_id = H5Dopen2(maps_grp_id, "data", H5P_DEFAULT);
    if(dset_id < 0)
    {
        logit<<"Error opening dataset /entry/data/data"<<std::endl;
        return false;
    }
    dataspace_id = H5Dget_space(dset_id);

    dset_lt_id = H5Dopen2(scaler_grp_id, live_time_dataset_name.c_str(), H5P_DEFAULT);
    if(dset_lt_id < 0)
    {
        logit<<"Error opening dataset /entry/instrument/NDAttributes/"<<live_time_dataset_name<<std::endl;
        return false;
    }
    dataspace_lt_id = H5Dget_space(dset_lt_id);
/*
    dset_rt_id = H5Dopen2(maps_grp_id, "realtime", H5P_DEFAULT);
    if(dset_rt_id < 0)
    {
        logit<<"Error opening dataset /MAPS_RAW/realtime"<<std::endl;
        return false;
    }
    dataspace_rt_id = H5Dget_space(dset_rt_id);

    dset_incnt_id = H5Dopen2(maps_grp_id, "inputcounts", H5P_DEFAULT);
    if(dset_incnt_id < 0)
    {
        logit<<"Error opening dataset /MAPS_RAW/inputcounts"<<std::endl;
        return false;
    }
    dataspace_inct_id = H5Dget_space(dset_incnt_id);

    dset_outcnt_id = H5Dopen2(maps_grp_id, "ouputcounts", H5P_DEFAULT);
    if(dset_outcnt_id < 0)
    {
        logit<<"Error opening dataset /MAPS_RAW/ouputcounts"<<std::endl;
        return false;
    }
    dataspace_outct_id = H5Dget_space(dset_outcnt_id);
*/

    int rank = H5Sget_simple_extent_ndims(dataspace_id);
    if (rank != 3)
    {
        logit<<"Dataset /MAPS_RAW/"<<detector_path<<" rank != 3. rank = "<<rank<<". Can't load dataset. returning"<<std::endl;
        return false;
       //throw exception ("Dataset is not a volume");
    }
    hsize_t* dims_in = new hsize_t[rank];
    hsize_t* offset = new hsize_t[rank];
    hsize_t* count = new hsize_t[rank];
    logit<<"rank = "<<rank<< std::endl;
    unsigned int status_n = H5Sget_simple_extent_dims(dataspace_id, &dims_in[0], NULL);
    if(status_n < 0)
    {
         logit<<"Error getting dataset rank for MAPS_RAW/"<< detector_path<<std::endl;
         return false;
    }

    for (int i=0; i < rank; i++)
    {
       logit<<"dims ["<<i<<"] ="<<dims_in[i]<< std::endl;
       offset[i] = 0;
       count[i] = dims_in[i];
    }

    buffer = new real_t [dims_in[0] * dims_in[2]]; // cols x spectra_size
    count_row[0] = dims_in[0];
    count_row[1] = 1;
    count_row[2] = dims_in[2];

    size_t greater_cols = std::max(spec_row->size() , (size_t)dims_in[0]);
    size_t greater_channels = std::max(spec_row[0].size() , (size_t)dims_in[2]);

    if( spec_row->size() < dims_in[0] || spec_row[0].size() < dims_in[2])
    {
        spec_row->resize(greater_cols, greater_channels);
    }

    memoryspace_id = H5Screate_simple(3, count_row, NULL);
    memoryspace_meta_id = H5Screate_simple(1, count_meta, NULL);
    H5Sselect_hyperslab (memoryspace_id, H5S_SELECT_SET, offset_row, NULL, count_row, NULL);
    //H5Sselect_hyperslab (memoryspace_meta_id, H5S_SELECT_SET, offset_meta, NULL, count_meta, NULL);

    real_t live_time = 1.0;
    real_t real_time = 1.0;
    real_t in_cnt = 1.0;
    real_t out_cnt = 1.0;

    //offset[1] = row;

    offset_row[1] = detector_num;

    H5Sselect_hyperslab (dataspace_id, H5S_SELECT_SET, offset_row, NULL, count_row, NULL);
    error = H5Dread(dset_id, H5T_NATIVE_REAL, memoryspace_id, dataspace_id, H5P_DEFAULT, buffer);


    if (error > -1 )
    {

        for(size_t col=0; col < dims_in[0]; col++)
        {
            offset_meta[0] = col;
            data_struct::xrf::Spectra *spectra = &((*spec_row)[col]);

            H5Sselect_hyperslab (dataspace_lt_id, H5S_SELECT_SET, offset_meta, NULL, count_meta, NULL);
            error = H5Dread(dset_lt_id, H5T_NATIVE_REAL, memoryspace_meta_id, dataspace_lt_id, H5P_DEFAULT, &live_time);
            spectra->elapsed_lifetime(live_time * 0.000000125 );
/*
            H5Sselect_hyperslab (dataspace_rt_id, H5S_SELECT_SET, offset_meta, NULL, count_meta, NULL);
            error = H5Dread(dset_rt_id, H5T_NATIVE_REAL, memoryspace_meta_id, dataspace_rt_id, H5P_DEFAULT, &real_time);
            spectra->elapsed_realtime(real_time);

            H5Sselect_hyperslab (dataspace_inct_id, H5S_SELECT_SET, offset_meta, NULL, count_meta, NULL);
            error = H5Dread(dset_incnt_id, H5T_NATIVE_REAL, memoryspace_meta_id, dataspace_inct_id, H5P_DEFAULT, &in_cnt);
            spectra->input_counts(in_cnt);

            H5Sselect_hyperslab (dataspace_outct_id, H5S_SELECT_SET, offset_meta, NULL, count_meta, NULL);
            error = H5Dread(dset_outcnt_id, H5T_NATIVE_REAL, memoryspace_meta_id, dataspace_outct_id, H5P_DEFAULT, &out_cnt);
            spectra->output_counts(out_cnt);

            spectra->recalc_elapsed_lifetime();
            */


            for(size_t s=0; s<count_row[2]; s++) // num samples
            {
                //(*spectra)[s] = buffer[(count_row[1] * s) + col];
                (*spectra)[s] = buffer[(count_row[2] * col) + s];
            }
            //logit<<"saved col "<<col<<std::endl;
        }
    }

    delete [] dims_in;
    delete [] offset;
    delete [] count;
    delete [] buffer;

    H5Dclose(dset_id);
    //H5Dclose(dset_incnt_id);
    //H5Dclose(dset_outcnt_id);
    //H5Dclose(dset_rt_id);
    H5Dclose(dset_lt_id);
    H5Sclose(memoryspace_meta_id);
    H5Sclose(memoryspace_id);
    H5Sclose(dataspace_lt_id);
    //H5Sclose(dataspace_rt_id);
    //H5Sclose(dataspace_inct_id);
    //H5Sclose(dataspace_outct_id);
    H5Sclose(dataspace_id);
    H5Gclose(scaler_grp_id);
    H5Gclose(maps_grp_id);
    H5Fclose(file_id);

    end = std::chrono::system_clock::now();
    std::chrono::duration<double> elapsed_seconds = end-start;
    //std::time_t end_time = std::chrono::system_clock::to_time_t(end);

    logit << "elapsed time: " << elapsed_seconds.count() << "s"<<std::endl;
}

//-----------------------------------------------------------------------------

bool HDF5_IO::load_spectra_volume_with_callback(std::string path,
                                                size_t detector_num_start,
                                                size_t detector_num_end,
                                                IO_Callback_Func_Def callback_func,
                                                void* user_data)
{
    std::lock_guard<std::mutex> lock(_mutex);

   //_is_loaded = ERROR_LOADING;
   std::chrono::time_point<std::chrono::system_clock> start, end;
   start = std::chrono::system_clock::now();
   std::map<size_t, struct Detector_HDF5_Struct> detector_hid_map;

   logit<< path <<" detectors : "<<detector_num_start<<":"<<detector_num_end<<std::endl;

   hid_t    file_id, maps_grp_id, memoryspace_id, memoryspace_meta_id, dset_incnt_id, dset_outcnt_id, dset_rt_id, dset_lt_id;
   hid_t    dataspace_lt_id, dataspace_rt_id, dataspace_inct_id, dataspace_outct_id;
   herr_t   error;
   std::string detector_path;
   hsize_t offset_row[2] = {0,0};
   hsize_t count_row[2] = {0,0};
   hsize_t offset_meta[3] = {0,0,0};
   hsize_t count_meta[3] = {1,1,1};

    file_id = H5Fopen(path.c_str(), H5F_ACC_RDONLY, H5P_DEFAULT);
    if(file_id < 0)
    {

        logit<<"Error opening file "<<path<<std::endl;
        return false;
    }

    maps_grp_id = H5Gopen(file_id, "MAPS_RAW", H5P_DEFAULT);
    if(maps_grp_id < 0)
    {
        logit<<"Error opening group MAPS_RAW"<<std::endl;
        return false;
    }


    logit<<"pre open dset "<<std::endl;
    for(size_t detector_num = detector_num_start; detector_num <= detector_num_end; detector_num++)
    {
        detector_hid_map.insert( {detector_num, Detector_HDF5_Struct()} );

        switch(detector_num)
        {
        case 0:
            detector_path = "data_a";
            break;
        case 1:
            detector_path = "data_b";
            break;
        case 2:
            detector_path = "data_c";
            break;
        case 3:
            detector_path = "data_d";
            break;
        default:
            detector_path = "";
            break;
        }


        detector_hid_map[detector_num].dset_id = H5Dopen2(maps_grp_id, detector_path.c_str(), H5P_DEFAULT);
        if(detector_hid_map[detector_num].dset_id < 0)
        {
            logit<<"Error opening dataset /MAPS_RAW/"<<detector_path<<std::endl;
            return false;
        }
        detector_hid_map[detector_num].dataspace_id = H5Dget_space(detector_hid_map[detector_num].dset_id);
    }

    dset_lt_id = H5Dopen2(maps_grp_id, "livetime", H5P_DEFAULT);
    if(dset_lt_id < 0)
    {
        logit<<"Error opening dataset /MAPS_RAW/livetime"<<std::endl;
        return false;
    }
    dataspace_lt_id = H5Dget_space(dset_lt_id);

    dset_rt_id = H5Dopen2(maps_grp_id, "realtime", H5P_DEFAULT);
    if(dset_rt_id < 0)
    {
        logit<<"Error opening dataset /MAPS_RAW/realtime"<<std::endl;
        return false;
    }
    dataspace_rt_id = H5Dget_space(dset_rt_id);

    dset_incnt_id = H5Dopen2(maps_grp_id, "inputcounts", H5P_DEFAULT);
    if(dset_incnt_id < 0)
    {
        logit<<"Error opening dataset /MAPS_RAW/inputcounts"<<std::endl;
        return false;
    }
    dataspace_inct_id = H5Dget_space(dset_incnt_id);

    dset_outcnt_id = H5Dopen2(maps_grp_id, "ouputcounts", H5P_DEFAULT);
    if(dset_outcnt_id < 0)
    {
        logit<<"Error opening dataset /MAPS_RAW/ouputcounts"<<std::endl;
        return false;
    }
    dataspace_outct_id = H5Dget_space(dset_outcnt_id);


    int rank = H5Sget_simple_extent_ndims(detector_hid_map[detector_num_start].dataspace_id);
    if (rank != 3)
    {
        logit<<"Dataset /MAPS_RAW/"<<detector_path<<" rank != 3. rank = "<<rank<<". Can't load dataset. returning"<<std::endl;
        return false;
       //throw exception ("Dataset is not a volume");
    }
    hsize_t* dims_in = new hsize_t[rank];
    hsize_t* offset = new hsize_t[rank];
    hsize_t* count = new hsize_t[rank];
    logit<<"rank = "<<rank<< std::endl;
    unsigned int status_n = H5Sget_simple_extent_dims(detector_hid_map[detector_num_start].dataspace_id, &dims_in[0], NULL);
    if(status_n < 0)
    {
         logit<<"Error getting dataset rank for MAPS_RAW/"<< detector_path<<std::endl;
         return false;
    }

    for (int i=0; i < rank; i++)
    {
       logit<<"dims ["<<i<<"] ="<<dims_in[i]<< std::endl;
       offset[i] = 0;
       count[i] = dims_in[i];
    }

    for(size_t detector_num = detector_num_start; detector_num <= detector_num_end; detector_num++)
    {
        detector_hid_map[detector_num].buffer = new real_t [dims_in[0] * dims_in[2]]; // spectra_size x cols
    }
    count_row[0] = dims_in[0];
    count_row[1] = dims_in[2];

    //if(spec_vol->rows() < dims_in[1] || spec_vol->cols() < dims_in[2] || spec_vol->samples_size() < dims_in[0])
    //{
    //    spec_vol->resize(dims_in[1], dims_in[2], dims_in[0]);
    //}

    count[1] = 1; //1 row

    memoryspace_id = H5Screate_simple(2, count_row, NULL);
    memoryspace_meta_id = H5Screate_simple(1, count_meta, NULL);
    H5Sselect_hyperslab (memoryspace_id, H5S_SELECT_SET, offset_row, NULL, count_row, NULL);
    H5Sselect_hyperslab (memoryspace_meta_id, H5S_SELECT_SET, offset_meta, NULL, count_meta, NULL);

    real_t live_time = 1.0;
    real_t real_time = 1.0;
    real_t in_cnt = 1.0;
    real_t out_cnt = 1.0;

    for (size_t row=0; row < dims_in[1]; row++)
    {
         offset[1] = row;
         offset_meta[1] = row;

         for(size_t detector_num = detector_num_start; detector_num <= detector_num_end; detector_num++)
         {
            H5Sselect_hyperslab (detector_hid_map[detector_num].dataspace_id, H5S_SELECT_SET, offset, NULL, count, NULL);
            error = H5Dread(detector_hid_map[detector_num].dset_id, H5T_NATIVE_REAL, memoryspace_id, detector_hid_map[detector_num].dataspace_id, H5P_DEFAULT, detector_hid_map[detector_num].buffer);
         }

         if (error > -1 )
         {
             for(size_t col=0; col<count_row[1]; col++)
             {
                 offset_meta[2] = col;

                 for(size_t detector_num = detector_num_start; detector_num <= detector_num_end; detector_num++)
                 {
                     offset_meta[0] = detector_num;
                     data_struct::xrf::Spectra * spectra = new data_struct::xrf::Spectra(dims_in[0]);

                     H5Sselect_hyperslab (dataspace_lt_id, H5S_SELECT_SET, offset_meta, NULL, count_meta, NULL);
                     error = H5Dread(dset_lt_id, H5T_NATIVE_REAL, memoryspace_meta_id, dataspace_lt_id, H5P_DEFAULT, &live_time);
                     spectra->elapsed_lifetime(live_time);

                     H5Sselect_hyperslab (dataspace_rt_id, H5S_SELECT_SET, offset_meta, NULL, count_meta, NULL);
                     error = H5Dread(dset_rt_id, H5T_NATIVE_REAL, memoryspace_meta_id, dataspace_rt_id, H5P_DEFAULT, &real_time);
                     spectra->elapsed_realtime(real_time);

                     H5Sselect_hyperslab (dataspace_inct_id, H5S_SELECT_SET, offset_meta, NULL, count_meta, NULL);
                     error = H5Dread(dset_incnt_id, H5T_NATIVE_REAL, memoryspace_meta_id, dataspace_inct_id, H5P_DEFAULT, &in_cnt);
                     spectra->input_counts(in_cnt);

                     H5Sselect_hyperslab (dataspace_outct_id, H5S_SELECT_SET, offset_meta, NULL, count_meta, NULL);
                     error = H5Dread(dset_outcnt_id, H5T_NATIVE_REAL, memoryspace_meta_id, dataspace_outct_id, H5P_DEFAULT, &out_cnt);
                     spectra->output_counts(out_cnt);

                     for(size_t s=0; s<count_row[0]; s++)
                     {
                         (*spectra)[s] = detector_hid_map[detector_num].buffer[(count_row[1] * s) + col];
                     }
                     callback_func(row, col, dims_in[1], count_row[1], detector_num, spectra, user_data);
                }
             }

         }
         else
         {
            logit<<"Error: reading row "<<row<<std::endl;
         }
    }

    delete [] dims_in;
    delete [] offset;
    delete [] count;


    for(size_t detector_num = detector_num_start; detector_num <= detector_num_end; detector_num++)
    {
        delete [] detector_hid_map[detector_num].buffer;
        H5Sclose(detector_hid_map[detector_num].dataspace_id);
        H5Dclose(detector_hid_map[detector_num].dset_id);
    }

    H5Dclose(dset_incnt_id);
    H5Dclose(dset_outcnt_id);
    H5Dclose(dset_rt_id);
    H5Dclose(dset_lt_id);
    H5Sclose(memoryspace_meta_id);
    H5Sclose(memoryspace_id);
    H5Sclose(dataspace_lt_id);
    H5Sclose(dataspace_rt_id);
    H5Sclose(dataspace_inct_id);
    H5Sclose(dataspace_outct_id);
    H5Gclose(maps_grp_id);
    H5Fclose(file_id);

    end = std::chrono::system_clock::now();
    std::chrono::duration<double> elapsed_seconds = end-start;
    //std::time_t end_time = std::chrono::system_clock::to_time_t(end);

    logit << "elapsed time: " << elapsed_seconds.count() << "s"<<std::endl;
}

//-----------------------------------------------------------------------------

bool HDF5_IO::load_and_integrate_spectra_volume(std::string path, size_t detector_num, data_struct::xrf::Spectra* spectra)
{
    std::lock_guard<std::mutex> lock(_mutex);


    std::chrono::time_point<std::chrono::system_clock> start, end;
    start = std::chrono::system_clock::now();

    logit<< path <<" detector : "<<detector_num<<std::endl;

    hid_t    file_id, dset_id, dataspace_id, maps_grp_id, memoryspace_id, memoryspace_meta_id, dset_incnt_id, dset_outcnt_id, dset_rt_id, dset_lt_id;
    hid_t    dataspace_lt_id, dataspace_rt_id, dataspace_inct_id, dataspace_outct_id;
    herr_t   error;
    std::string detector_path;
    real_t * buffer;
    hsize_t offset_row[2] = {0,0};
    hsize_t count_row[2] = {0,0};
    hsize_t offset_meta[3] = {0,0,0};
    hsize_t count_meta[3] = {1,1,1};


    switch(detector_num)
    {
    case 0:
        detector_path = "data_a";
        break;
    case 1:
        detector_path = "data_b";
        break;
    case 2:
        detector_path = "data_c";
        break;
    case 3:
        detector_path = "data_d";
        break;
    default:
        detector_path = "";
        break;
    }

     file_id = H5Fopen(path.c_str(), H5F_ACC_RDONLY, H5P_DEFAULT);
     if(file_id < 0)
     {

         logit<<"Error opening file "<<path<<std::endl;
         return false;
     }

     maps_grp_id = H5Gopen(file_id, "MAPS_RAW", H5P_DEFAULT);
     if(maps_grp_id < 0)
     {
         logit<<"Error opening group MAPS_RAW"<<std::endl;
         return false;
     }


     logit<<"pre open dset "<<std::endl;
     //logit<<"pre open dset "<<std::endl;
     dset_id = H5Dopen2(maps_grp_id, detector_path.c_str(), H5P_DEFAULT);
     if(dset_id < 0)
     {
         logit<<"Error opening dataset /MAPS_RAW/"<<detector_path<<std::endl;
         return false;
     }
     dataspace_id = H5Dget_space(dset_id);

     dset_lt_id = H5Dopen2(maps_grp_id, "livetime", H5P_DEFAULT);
     if(dset_lt_id < 0)
     {
         logit<<"Error opening dataset /MAPS_RAW/livetime"<<std::endl;
         return false;
     }
     dataspace_lt_id = H5Dget_space(dset_lt_id);

     dset_rt_id = H5Dopen2(maps_grp_id, "realtime", H5P_DEFAULT);
     if(dset_rt_id < 0)
     {
         logit<<"Error opening dataset /MAPS_RAW/realtime"<<std::endl;
         return false;
     }
     dataspace_rt_id = H5Dget_space(dset_rt_id);

     dset_incnt_id = H5Dopen2(maps_grp_id, "inputcounts", H5P_DEFAULT);
     if(dset_incnt_id < 0)
     {
         logit<<"Error opening dataset /MAPS_RAW/inputcounts"<<std::endl;
         return false;
     }
     dataspace_inct_id = H5Dget_space(dset_incnt_id);

     dset_outcnt_id = H5Dopen2(maps_grp_id, "ouputcounts", H5P_DEFAULT);
     if(dset_outcnt_id < 0)
     {
         logit<<"Error opening dataset /MAPS_RAW/ouputcounts"<<std::endl;
         return false;
     }
     dataspace_outct_id = H5Dget_space(dset_outcnt_id);


     int rank = H5Sget_simple_extent_ndims(dataspace_id);
     if (rank != 3)
     {
         logit<<"Dataset /MAPS_RAW/"<<detector_path<<" rank != 3. rank = "<<rank<<". Can't load dataset. returning"<<std::endl;
         return false;
        //throw exception ("Dataset is not a volume");
     }
     hsize_t* dims_in = new hsize_t[rank];
     hsize_t* offset = new hsize_t[rank];
     hsize_t* count = new hsize_t[rank];
     logit<<"rank = "<<rank<< std::endl;
     unsigned int status_n = H5Sget_simple_extent_dims(dataspace_id, &dims_in[0], NULL);
     if(status_n < 0)
     {
          logit<<"Error getting dataset rank for MAPS_RAW/"<< detector_path<<std::endl;
          return false;
     }

     for (int i=0; i < rank; i++)
     {
        logit<<"dims ["<<i<<"] ="<<dims_in[i]<< std::endl;
        offset[i] = 0;
        count[i] = dims_in[i];
     }

     buffer = new real_t [dims_in[0] * dims_in[2]]; // spectra_size x cols
     count_row[0] = dims_in[0];
     count_row[1] = dims_in[2];

     count[1] = 1; //1 row

     if(spectra->size() != dims_in[0])
     {
        spectra->resize(dims_in[0]);
     }

     memoryspace_id = H5Screate_simple(2, count_row, NULL);
     memoryspace_meta_id = H5Screate_simple(1, count_meta, NULL);
     H5Sselect_hyperslab (memoryspace_id, H5S_SELECT_SET, offset_row, NULL, count_row, NULL);
     H5Sselect_hyperslab (memoryspace_meta_id, H5S_SELECT_SET, offset_meta, NULL, count_meta, NULL);

     real_t live_time = 1.0;
     real_t real_time = 1.0;
     real_t in_cnt = 1.0;
     real_t out_cnt = 1.0;

     real_t live_time_total = 0.0;
     real_t real_time_total = 0.0;
     real_t in_cnt_total = 0.0;
     real_t out_cnt_total = 0.0;

     offset_meta[0] = detector_num;
     for (size_t row=0; row < dims_in[1]; row++)
     {
          offset[1] = row;
          offset_meta[1] = row;

          H5Sselect_hyperslab (dataspace_id, H5S_SELECT_SET, offset, NULL, count, NULL);
          error = H5Dread(dset_id, H5T_NATIVE_REAL, memoryspace_id, dataspace_id, H5P_DEFAULT, buffer);

          if (error > -1 )
          {
              for(size_t col=0; col<count_row[1]; col++)
              {
                  offset_meta[2] = col;

                  H5Sselect_hyperslab (dataspace_lt_id, H5S_SELECT_SET, offset_meta, NULL, count_meta, NULL);
                  error = H5Dread(dset_lt_id, H5T_NATIVE_REAL, memoryspace_meta_id, dataspace_lt_id, H5P_DEFAULT, &live_time);
                  live_time_total += live_time;

                  H5Sselect_hyperslab (dataspace_rt_id, H5S_SELECT_SET, offset_meta, NULL, count_meta, NULL);
                  error = H5Dread(dset_rt_id, H5T_NATIVE_REAL, memoryspace_meta_id, dataspace_rt_id, H5P_DEFAULT, &real_time);
                  real_time_total += real_time;

                  H5Sselect_hyperslab (dataspace_inct_id, H5S_SELECT_SET, offset_meta, NULL, count_meta, NULL);
                  error = H5Dread(dset_incnt_id, H5T_NATIVE_REAL, memoryspace_meta_id, dataspace_inct_id, H5P_DEFAULT, &in_cnt);
                  in_cnt_total += in_cnt;

                  H5Sselect_hyperslab (dataspace_outct_id, H5S_SELECT_SET, offset_meta, NULL, count_meta, NULL);
                  error = H5Dread(dset_outcnt_id, H5T_NATIVE_REAL, memoryspace_meta_id, dataspace_outct_id, H5P_DEFAULT, &out_cnt);
                  out_cnt_total += out_cnt;

                  for(size_t s=0; s<count_row[0]; s++)
                  {
                      (*spectra)[s] += buffer[(count_row[1] * s) + col];
                  }
                  //logit<<"saved col "<<col<<std::endl;
              }

             logit<<"read row "<<row<<std::endl;
          }
          else
          {
             logit<<"Error: reading row "<<row<<std::endl;
          }
     }

     spectra->elapsed_lifetime(live_time_total);
     spectra->elapsed_realtime(real_time_total);
     spectra->input_counts(in_cnt_total);
     spectra->output_counts(out_cnt_total);

     delete [] dims_in;
     delete [] offset;
     delete [] count;
     delete [] buffer;

     H5Dclose(dset_id);
     H5Dclose(dset_incnt_id);
     H5Dclose(dset_outcnt_id);
     H5Dclose(dset_rt_id);
     H5Dclose(dset_lt_id);
     H5Sclose(memoryspace_meta_id);
     H5Sclose(memoryspace_id);
     H5Sclose(dataspace_lt_id);
     H5Sclose(dataspace_rt_id);
     H5Sclose(dataspace_inct_id);
     H5Sclose(dataspace_outct_id);
     H5Sclose(dataspace_id);
     H5Gclose(maps_grp_id);
     H5Fclose(file_id);

     end = std::chrono::system_clock::now();
     std::chrono::duration<double> elapsed_seconds = end-start;
     //std::time_t end_time = std::chrono::system_clock::to_time_t(end);

     logit << "elapsed time: " << elapsed_seconds.count() << "s"<<std::endl;

     return true;
}

//-----------------------------------------------------------------------------


bool HDF5_IO::load_spectra_vol_analyzed_h5(std::string path,
                                           size_t detector_num,
                                           data_struct::xrf::Spectra_Volume* spectra_volume,
                                           int row_idx_start,
                                           int row_idx_end,
                                           int col_idx_start,
                                           int col_idx_end)
{
    std::lock_guard<std::mutex> lock(_mutex);

   //_is_loaded = ERROR_LOADING;
   std::chrono::time_point<std::chrono::system_clock> start, end;
   start = std::chrono::system_clock::now();

   logit<< path <<" detector : "<<detector_num<<std::endl;

   path += ".h5" + std::to_string(detector_num);

   hid_t    file_id, dset_id, dataspace_id, spec_grp_id, memoryspace_id, memoryspace_meta_id, dset_incnt_id, dset_outcnt_id, dset_rt_id, dset_lt_id;
   hid_t    dataspace_lt_id, dataspace_rt_id, dataspace_inct_id, dataspace_outct_id;
   herr_t   error;
   hsize_t dims_in[3] = {0,0,0};
   hsize_t offset[3] = {0,0,0};
   hsize_t count[3] = {1,1,1};
   hsize_t offset_time[2] = {0,0};
   hsize_t count_time[2] = {1,1};

    file_id = H5Fopen(path.c_str(), H5F_ACC_RDONLY, H5P_DEFAULT);
    if(file_id < 0)
    {

        logit<<"Error opening file "<<path<<std::endl;
        return false;
    }

    spec_grp_id = H5Gopen(file_id, "/MAPS/Spectra", H5P_DEFAULT);
    if(spec_grp_id < 0)
    {
        H5Fclose(file_id);
        logit<<"Error opening group /MAPS/Spectra"<<std::endl;
        return false;
    }

    logit<<"pre open dset "<<std::endl;
    dset_id = H5Dopen2(spec_grp_id, "mca_arr", H5P_DEFAULT);
    if(dset_id < 0)
    {
        H5Gclose(spec_grp_id);
        H5Fclose(file_id);
        logit<<"Error opening dataset /MAPS/Spectra/mca_arr"<<std::endl;
        return false;
    }
    dataspace_id = H5Dget_space(dset_id);

    dset_lt_id = H5Dopen2(spec_grp_id, "Elapsed_Livetime", H5P_DEFAULT);
    if(dset_lt_id < 0)
    {
        H5Dclose(dset_id);
        H5Sclose(dataspace_id);
        H5Gclose(spec_grp_id);
        H5Fclose(file_id);
        logit<<"Error opening dataset /MAPS/Spectra/Elapsed_Livetime"<<std::endl;
        return false;
    }
    dataspace_lt_id = H5Dget_space(dset_lt_id);

    dset_rt_id = H5Dopen2(spec_grp_id, "Elapsed_Realtime", H5P_DEFAULT);
    if(dset_rt_id < 0)
    {
        H5Dclose(dset_id);
        H5Sclose(dataspace_id);
        H5Dclose(dset_lt_id);
        H5Sclose(dataspace_lt_id);
        H5Gclose(spec_grp_id);
        H5Fclose(file_id);
        logit<<"Error opening dataset /MAPS/Spectra/Elapsed_Realtime"<<std::endl;
        return false;
    }
    dataspace_rt_id = H5Dget_space(dset_rt_id);

    dset_incnt_id = H5Dopen2(spec_grp_id, "Input_Counts", H5P_DEFAULT);
    if(dset_incnt_id < 0)
    {
        H5Dclose(dset_id);
        H5Sclose(dataspace_id);
        H5Dclose(dset_lt_id);
        H5Sclose(dataspace_lt_id);
        H5Dclose(dset_rt_id);
        H5Sclose(dataspace_rt_id);
        H5Gclose(spec_grp_id);
        H5Fclose(file_id);
        logit<<"Error opening dataset /MAPS/Spectra/Input_Counts"<<std::endl;
        return false;
    }
    dataspace_inct_id = H5Dget_space(dset_incnt_id);

    dset_outcnt_id = H5Dopen2(spec_grp_id, "Output_Counts", H5P_DEFAULT);
    if(dset_outcnt_id < 0)
    {
        H5Dclose(dset_id);
        H5Sclose(dataspace_id);
        H5Dclose(dset_lt_id);
        H5Sclose(dataspace_lt_id);
        H5Dclose(dset_rt_id);
        H5Sclose(dataspace_rt_id);
        H5Dclose(dset_incnt_id);
        H5Sclose(dataspace_inct_id);
        H5Gclose(spec_grp_id);
        H5Fclose(file_id);
        logit<<"Error opening dataset /MAPS/Spectra/Ouput_Counts"<<std::endl;
        return false;
    }
    dataspace_outct_id = H5Dget_space(dset_outcnt_id);


    int rank = H5Sget_simple_extent_ndims(dataspace_id);
    if (rank != 3)
    {
        H5Dclose(dset_id);
        H5Sclose(dataspace_id);
        H5Dclose(dset_lt_id);
        H5Sclose(dataspace_lt_id);
        H5Dclose(dset_rt_id);
        H5Sclose(dataspace_rt_id);
        H5Dclose(dset_incnt_id);
        H5Sclose(dataspace_inct_id);
        H5Dclose(dset_outcnt_id);
        H5Sclose(dataspace_outct_id);
        H5Gclose(spec_grp_id);
        H5Fclose(file_id);
        logit<<"Dataset /MAPS/Spectra/mca_arr  rank != 3. rank = "<<rank<<". Can't load dataset. returning"<<std::endl;
        return false;
       //throw exception ("Dataset is not a volume");
    }
    logit<<"rank = "<<rank<< std::endl;
    unsigned int status_n = H5Sget_simple_extent_dims(dataspace_id, &dims_in[0], NULL);
    if(status_n < 0)
    {
        H5Dclose(dset_id);
        H5Sclose(dataspace_id);
        H5Dclose(dset_lt_id);
        H5Sclose(dataspace_lt_id);
        H5Dclose(dset_rt_id);
        H5Sclose(dataspace_rt_id);
        H5Dclose(dset_incnt_id);
        H5Sclose(dataspace_inct_id);
        H5Dclose(dset_outcnt_id);
        H5Sclose(dataspace_outct_id);
        H5Gclose(spec_grp_id);
        H5Fclose(file_id);
         logit<<"Error getting dataset dims for /MAPS/Spectra/mca_arr"<<std::endl;
         return false;
    }

    for (int i=0; i < rank; i++)
    {
       logit<<"dims ["<<i<<"] ="<<dims_in[i]<< std::endl;
       offset[i] = 0;
       count[i] = dims_in[i];
    }

    if(row_idx_end < row_idx_start)
    {
        row_idx_end = dims_in[1];
    }

    if(col_idx_end < col_idx_start)
    {
        col_idx_end = dims_in[2];
    }

    spectra_volume->resize(dims_in[1], dims_in[2], dims_in[0]);

    //buffer = new real_t [dims_in[0] * dims_in[2]]; // cols x spectra_size
    count[0] = dims_in[0];
    count[1] = 1;
    count[2] = 1;

    memoryspace_id = H5Screate_simple(3, count, NULL);
    memoryspace_meta_id = H5Screate_simple(2, count_time, NULL);
    H5Sselect_hyperslab (memoryspace_id, H5S_SELECT_SET, offset, NULL, count, NULL);
    H5Sselect_hyperslab (memoryspace_meta_id, H5S_SELECT_SET, offset_time, NULL, count_time, NULL);

    real_t live_time = 1.0;
    real_t real_time = 1.0;
    real_t in_cnt = 1.0;
    real_t out_cnt = 1.0;

    //offset[1] = row;

    for(size_t row=row_idx_start; row < row_idx_end; row++)
    {
        offset[1] = row;
        offset_time[0] = row;
        for(size_t col=col_idx_start; col < col_idx_end; col++)
        {
            data_struct::xrf::Spectra *spectra = &((*spectra_volume)[row][col]);
            offset[2] = col;
            offset_time[1] = col;
            H5Sselect_hyperslab (dataspace_id, H5S_SELECT_SET, offset, NULL, count, NULL);

            error = H5Dread (dset_id, H5T_NATIVE_REAL, memoryspace_id, dataspace_id, H5P_DEFAULT, (void*)&(*spectra)[0]);

            H5Sselect_hyperslab (dataspace_lt_id, H5S_SELECT_SET, offset_time, NULL, count_time, NULL);
            H5Sselect_hyperslab (dataspace_rt_id, H5S_SELECT_SET, offset_time, NULL, count_time, NULL);
            H5Sselect_hyperslab (dataspace_inct_id, H5S_SELECT_SET, offset_time, NULL, count_time, NULL);
            H5Sselect_hyperslab (dataspace_outct_id, H5S_SELECT_SET, offset_time, NULL, count_time, NULL);

            error = H5Dread (dset_rt_id, H5T_NATIVE_REAL, memoryspace_meta_id, dataspace_rt_id, H5P_DEFAULT, (void*)&real_time);
            error = H5Dread (dset_lt_id, H5T_NATIVE_REAL, memoryspace_meta_id, dataspace_lt_id, H5P_DEFAULT, (void*)&live_time);
            error = H5Dread (dset_incnt_id, H5T_NATIVE_REAL, memoryspace_meta_id, dataspace_inct_id, H5P_DEFAULT, (void*)&in_cnt);
            error = H5Dread (dset_outcnt_id, H5T_NATIVE_REAL, memoryspace_meta_id, dataspace_outct_id, H5P_DEFAULT, (void*)&out_cnt);

            spectra->elapsed_lifetime(live_time);
            spectra->elapsed_realtime(real_time);
            spectra->input_counts(in_cnt);
            spectra->output_counts(out_cnt);
        }
    }

    H5Dclose(dset_id);
    H5Dclose(dset_incnt_id);
    H5Dclose(dset_outcnt_id);
    H5Dclose(dset_rt_id);
    H5Dclose(dset_lt_id);
    H5Sclose(memoryspace_meta_id);
    H5Sclose(memoryspace_id);
    H5Sclose(dataspace_lt_id);
    H5Sclose(dataspace_rt_id);
    H5Sclose(dataspace_inct_id);
    H5Sclose(dataspace_outct_id);
    H5Sclose(dataspace_id);
    H5Gclose(spec_grp_id);
    H5Fclose(file_id);

    end = std::chrono::system_clock::now();
    std::chrono::duration<double> elapsed_seconds = end-start;
    //std::time_t end_time = std::chrono::system_clock::to_time_t(end);

    logit << "elapsed time: " << elapsed_seconds.count() << "s"<<std::endl;

    return true;
}

//-----------------------------------------------------------------------------

bool HDF5_IO::load_integrated_spectra_analyzed_h5(std::string path,
                                           size_t detector_num,
                                           data_struct::xrf::Spectra* spectra)
{
    std::lock_guard<std::mutex> lock(_mutex);

   //_is_loaded = ERROR_LOADING;
   //std::chrono::time_point<std::chrono::system_clock> start, end;
   //start = std::chrono::system_clock::now();

   logit<< path <<" detector : "<<detector_num<<std::endl;

   path += ".h5" + std::to_string(detector_num);

   hid_t    file_id;

    file_id = H5Fopen(path.c_str(), H5F_ACC_RDONLY, H5P_DEFAULT);
    if(file_id < 0)
    {

        logit<<"Error opening file "<<path<<std::endl;
        return false;
    }

    return load_integrated_spectra_analyzed_h5(file_id, spectra);
}

//-----------------------------------------------------------------------------

bool HDF5_IO::load_integrated_spectra_analyzed_h5(hid_t file_id, data_struct::xrf::Spectra* spectra)
{

    hid_t    dset_id, dataspace_id, spec_grp_id, memoryspace_id, memoryspace_meta_id, dset_incnt_id, dset_outcnt_id, dset_rt_id, dset_lt_id;
    hid_t    dataspace_lt_id, dataspace_rt_id, dataspace_inct_id, dataspace_outct_id;
    herr_t   error;
    hsize_t dims_in[1] = {0};
    hsize_t offset[1] = {0};
    hsize_t count[1] = {1};
    hsize_t offset_time[1] = {0};
    hsize_t count_time[1] = {1};

    spec_grp_id = H5Gopen(file_id, "/MAPS/Spectra/Integrated_Spectra", H5P_DEFAULT);
    if(spec_grp_id < 0)
    {
        H5Fclose(file_id);
        logit<<"Error opening group /MAPS/Spectra/Integrated_Spectra"<<std::endl;
        return false;
    }

    logit<<"pre open dset "<<std::endl;
    dset_id = H5Dopen2(spec_grp_id, "Spectra", H5P_DEFAULT);
    if(dset_id < 0)
    {
        H5Gclose(spec_grp_id);
        H5Fclose(file_id);
        logit<<"Error opening dataset /MAPS/Spectra/Integrated_Spectra/Spectra"<<std::endl;
        return false;
    }
    dataspace_id = H5Dget_space(dset_id);

    dset_lt_id = H5Dopen2(spec_grp_id, "Elapsed_Livetime", H5P_DEFAULT);
    if(dset_lt_id < 0)
    {
        H5Dclose(dset_id);
        H5Sclose(dataspace_id);
        H5Gclose(spec_grp_id);
        H5Fclose(file_id);
        logit<<"Error opening dataset /MAPS/Spectra/Integrated_Spectra/Elapsed_Livetime"<<std::endl;
        return false;
    }
    dataspace_lt_id = H5Dget_space(dset_lt_id);

    dset_rt_id = H5Dopen2(spec_grp_id, "Elapsed_Realtime", H5P_DEFAULT);
    if(dset_rt_id < 0)
    {
        H5Dclose(dset_id);
        H5Sclose(dataspace_id);
        H5Dclose(dset_lt_id);
        H5Sclose(dataspace_lt_id);
        H5Gclose(spec_grp_id);
        H5Fclose(file_id);
        logit<<"Error opening dataset /MAPS/Spectra/Integrated_Spectra/Elapsed_Realtime"<<std::endl;
        return false;
    }
    dataspace_rt_id = H5Dget_space(dset_rt_id);

    dset_incnt_id = H5Dopen2(spec_grp_id, "Input_Counts", H5P_DEFAULT);
    if(dset_incnt_id < 0)
    {
        H5Dclose(dset_id);
        H5Sclose(dataspace_id);
        H5Dclose(dset_lt_id);
        H5Sclose(dataspace_lt_id);
        H5Dclose(dset_rt_id);
        H5Sclose(dataspace_rt_id);
        H5Gclose(spec_grp_id);
        H5Fclose(file_id);
        logit<<"Error opening dataset /MAPS/Spectra/Integrated_Spectra/Input_Counts"<<std::endl;
        return false;
    }
    dataspace_inct_id = H5Dget_space(dset_incnt_id);

    dset_outcnt_id = H5Dopen2(spec_grp_id, "Output_Counts", H5P_DEFAULT);
    if(dset_outcnt_id < 0)
    {
        H5Dclose(dset_id);
        H5Sclose(dataspace_id);
        H5Dclose(dset_lt_id);
        H5Sclose(dataspace_lt_id);
        H5Dclose(dset_rt_id);
        H5Sclose(dataspace_rt_id);
        H5Dclose(dset_incnt_id);
        H5Sclose(dataspace_inct_id);
        H5Gclose(spec_grp_id);
        H5Fclose(file_id);
        logit<<"Error opening dataset /MAPS/Spectra/Integrated_Spectra/Ouput_Counts"<<std::endl;
        return false;
    }
    dataspace_outct_id = H5Dget_space(dset_outcnt_id);


    int rank = H5Sget_simple_extent_ndims(dataspace_id);
    if (rank != 1)
    {
        H5Dclose(dset_id);
        H5Sclose(dataspace_id);
        H5Dclose(dset_lt_id);
        H5Sclose(dataspace_lt_id);
        H5Dclose(dset_rt_id);
        H5Sclose(dataspace_rt_id);
        H5Dclose(dset_incnt_id);
        H5Sclose(dataspace_inct_id);
        H5Dclose(dset_outcnt_id);
        H5Sclose(dataspace_outct_id);
        H5Gclose(spec_grp_id);
        H5Fclose(file_id);
        logit<<"Dataset /MAPS/Spectra/mca_arr  rank != 3. rank = "<<rank<<". Can't load dataset. returning"<<std::endl;
        return false;
       //throw exception ("Dataset is not a volume");
    }
    logit<<"rank = "<<rank<< std::endl;
    unsigned int status_n = H5Sget_simple_extent_dims(dataspace_id, &dims_in[0], NULL);
    if(status_n < 0)
    {
        H5Dclose(dset_id);
        H5Sclose(dataspace_id);
        H5Dclose(dset_lt_id);
        H5Sclose(dataspace_lt_id);
        H5Dclose(dset_rt_id);
        H5Sclose(dataspace_rt_id);
        H5Dclose(dset_incnt_id);
        H5Sclose(dataspace_inct_id);
        H5Dclose(dset_outcnt_id);
        H5Sclose(dataspace_outct_id);
        H5Gclose(spec_grp_id);
        H5Fclose(file_id);
         logit<<"Error getting dataset dims for /MAPS/Spectra/mca_arr"<<std::endl;
         return false;
    }

    for (int i=0; i < rank; i++)
    {
       logit<<"dims ["<<i<<"] ="<<dims_in[i]<< std::endl;
       offset[i] = 0;
       count[i] = dims_in[i];
    }

    spectra->resize(dims_in[0]);

    count[0] = dims_in[0];

    memoryspace_id = H5Screate_simple(1, count, NULL);
    memoryspace_meta_id = H5Screate_simple(1, count_time, NULL);
    H5Sselect_hyperslab (memoryspace_id, H5S_SELECT_SET, offset, NULL, count, NULL);
    H5Sselect_hyperslab (memoryspace_meta_id, H5S_SELECT_SET, offset_time, NULL, count_time, NULL);

    real_t live_time = 1.0;
    real_t real_time = 1.0;
    real_t in_cnt = 1.0;
    real_t out_cnt = 1.0;

    H5Sselect_hyperslab (dataspace_id, H5S_SELECT_SET, offset, NULL, count, NULL);

    error = H5Dread (dset_id, H5T_NATIVE_REAL, memoryspace_id, dataspace_id, H5P_DEFAULT, (void*)&(*spectra)[0]);

    H5Sselect_hyperslab (dataspace_lt_id, H5S_SELECT_SET, offset_time, NULL, count_time, NULL);
    H5Sselect_hyperslab (dataspace_rt_id, H5S_SELECT_SET, offset_time, NULL, count_time, NULL);
    H5Sselect_hyperslab (dataspace_inct_id, H5S_SELECT_SET, offset_time, NULL, count_time, NULL);
    H5Sselect_hyperslab (dataspace_outct_id, H5S_SELECT_SET, offset_time, NULL, count_time, NULL);

    error = H5Dread (dset_rt_id, H5T_NATIVE_REAL, memoryspace_meta_id, dataspace_rt_id, H5P_DEFAULT, (void*)&real_time);
    error = H5Dread (dset_lt_id, H5T_NATIVE_REAL, memoryspace_meta_id, dataspace_lt_id, H5P_DEFAULT, (void*)&live_time);
    error = H5Dread (dset_incnt_id, H5T_NATIVE_REAL, memoryspace_meta_id, dataspace_inct_id, H5P_DEFAULT, (void*)&in_cnt);
    error = H5Dread (dset_outcnt_id, H5T_NATIVE_REAL, memoryspace_meta_id, dataspace_outct_id, H5P_DEFAULT, (void*)&out_cnt);

    spectra->elapsed_lifetime(live_time);
    spectra->elapsed_realtime(real_time);
    spectra->input_counts(in_cnt);
    spectra->output_counts(out_cnt);

    H5Dclose(dset_id);
    H5Dclose(dset_incnt_id);
    H5Dclose(dset_outcnt_id);
    H5Dclose(dset_rt_id);
    H5Dclose(dset_lt_id);
    H5Sclose(memoryspace_meta_id);
    H5Sclose(memoryspace_id);
    H5Sclose(dataspace_lt_id);
    H5Sclose(dataspace_rt_id);
    H5Sclose(dataspace_inct_id);
    H5Sclose(dataspace_outct_id);
    H5Sclose(dataspace_id);
    H5Gclose(spec_grp_id);
    H5Fclose(file_id);

    //end = std::chrono::system_clock::now();
    //std::chrono::duration<double> elapsed_seconds = end-start;
    ////std::time_t end_time = std::chrono::system_clock::to_time_t(end);

    //logit << "elapsed time: " << elapsed_seconds.count() << "s"<<std::endl;

    return true;
}

//-----------------------------------------------------------------------------

<<<<<<< HEAD

bool HDF5_IO::load_spectra_vol_analyzed_h5(std::string path,
                                           size_t detector_num,
                                           data_struct::xrf::Spectra_Volume* spectra_volume,
                                           int row_idx_start,
                                           int row_idx_end,
                                           int col_idx_start,
                                           int col_idx_end)
{
    std::lock_guard<std::mutex> lock(_mutex);

   //_is_loaded = ERROR_LOADING;
   std::chrono::time_point<std::chrono::system_clock> start, end;
   start = std::chrono::system_clock::now();

   logit<< path <<" detector : "<<detector_num<<std::endl;

   path += ".h5" + std::to_string(detector_num);

   hid_t    file_id, dset_id, dataspace_id, spec_grp_id, memoryspace_id, memoryspace_meta_id, dset_incnt_id, dset_outcnt_id, dset_rt_id, dset_lt_id;
   hid_t    dataspace_lt_id, dataspace_rt_id, dataspace_inct_id, dataspace_outct_id;
   herr_t   error;
   hsize_t dims_in[3] = {0,0,0};
   hsize_t offset[3] = {0,0,0};
   hsize_t count[3] = {1,1,1};
   hsize_t offset_time[2] = {0,0};
   hsize_t count_time[2] = {1,1};

    file_id = H5Fopen(path.c_str(), H5F_ACC_RDONLY, H5P_DEFAULT);
    if(file_id < 0)
    {

        logit<<"Error opening file "<<path<<std::endl;
        return false;
    }

    spec_grp_id = H5Gopen(file_id, "/MAPS/Spectra", H5P_DEFAULT);
    if(spec_grp_id < 0)
    {
        H5Fclose(file_id);
        logit<<"Error opening group /MAPS/Spectra"<<std::endl;
        return false;
    }

    logit<<"pre open dset "<<std::endl;
    dset_id = H5Dopen2(spec_grp_id, "mca_arr", H5P_DEFAULT);
    if(dset_id < 0)
    {
        H5Gclose(spec_grp_id);
        H5Fclose(file_id);
        logit<<"Error opening dataset /MAPS/Spectra/mca_arr"<<std::endl;
        return false;
    }
    dataspace_id = H5Dget_space(dset_id);

    dset_lt_id = H5Dopen2(spec_grp_id, "Elapsed_Livetime", H5P_DEFAULT);
    if(dset_lt_id < 0)
    {
        H5Dclose(dset_id);
        H5Sclose(dataspace_id);
        H5Gclose(spec_grp_id);
        H5Fclose(file_id);
        logit<<"Error opening dataset /MAPS/Spectra/Elapsed_Livetime"<<std::endl;
        return false;
    }
    dataspace_lt_id = H5Dget_space(dset_lt_id);

    dset_rt_id = H5Dopen2(spec_grp_id, "Elapsed_Realtime", H5P_DEFAULT);
    if(dset_rt_id < 0)
    {
        H5Dclose(dset_id);
        H5Sclose(dataspace_id);
        H5Dclose(dset_lt_id);
        H5Sclose(dataspace_lt_id);
        H5Gclose(spec_grp_id);
        H5Fclose(file_id);
        logit<<"Error opening dataset /MAPS/Spectra/Elapsed_Realtime"<<std::endl;
        return false;
    }
    dataspace_rt_id = H5Dget_space(dset_rt_id);

    dset_incnt_id = H5Dopen2(spec_grp_id, "Input_Counts", H5P_DEFAULT);
    if(dset_incnt_id < 0)
    {
        H5Dclose(dset_id);
        H5Sclose(dataspace_id);
        H5Dclose(dset_lt_id);
        H5Sclose(dataspace_lt_id);
        H5Dclose(dset_rt_id);
        H5Sclose(dataspace_rt_id);
        H5Gclose(spec_grp_id);
        H5Fclose(file_id);
        logit<<"Error opening dataset /MAPS/Spectra/Input_Counts"<<std::endl;
        return false;
    }
    dataspace_inct_id = H5Dget_space(dset_incnt_id);

    dset_outcnt_id = H5Dopen2(spec_grp_id, "Output_Counts", H5P_DEFAULT);
    if(dset_outcnt_id < 0)
    {
        H5Dclose(dset_id);
        H5Sclose(dataspace_id);
        H5Dclose(dset_lt_id);
        H5Sclose(dataspace_lt_id);
        H5Dclose(dset_rt_id);
        H5Sclose(dataspace_rt_id);
        H5Dclose(dset_incnt_id);
        H5Sclose(dataspace_inct_id);
        H5Gclose(spec_grp_id);
        H5Fclose(file_id);
        logit<<"Error opening dataset /MAPS/Spectra/Ouput_Counts"<<std::endl;
        return false;
    }
    dataspace_outct_id = H5Dget_space(dset_outcnt_id);


    int rank = H5Sget_simple_extent_ndims(dataspace_id);
    if (rank != 3)
    {
        H5Dclose(dset_id);
        H5Sclose(dataspace_id);
        H5Dclose(dset_lt_id);
        H5Sclose(dataspace_lt_id);
        H5Dclose(dset_rt_id);
        H5Sclose(dataspace_rt_id);
        H5Dclose(dset_incnt_id);
        H5Sclose(dataspace_inct_id);
        H5Dclose(dset_outcnt_id);
        H5Sclose(dataspace_outct_id);
        H5Gclose(spec_grp_id);
        H5Fclose(file_id);
        logit<<"Dataset /MAPS/Spectra/mca_arr  rank != 3. rank = "<<rank<<". Can't load dataset. returning"<<std::endl;
        return false;
       //throw exception ("Dataset is not a volume");
    }
    logit<<"rank = "<<rank<< std::endl;
    unsigned int status_n = H5Sget_simple_extent_dims(dataspace_id, &dims_in[0], NULL);
    if(status_n < 0)
    {
        H5Dclose(dset_id);
        H5Sclose(dataspace_id);
        H5Dclose(dset_lt_id);
        H5Sclose(dataspace_lt_id);
        H5Dclose(dset_rt_id);
        H5Sclose(dataspace_rt_id);
        H5Dclose(dset_incnt_id);
        H5Sclose(dataspace_inct_id);
        H5Dclose(dset_outcnt_id);
        H5Sclose(dataspace_outct_id);
        H5Gclose(spec_grp_id);
        H5Fclose(file_id);
         logit<<"Error getting dataset dims for /MAPS/Spectra/mca_arr"<<std::endl;
         return false;
    }

    for (int i=0; i < rank; i++)
    {
       logit<<"dims ["<<i<<"] ="<<dims_in[i]<< std::endl;
       offset[i] = 0;
       count[i] = dims_in[i];
    }

    if(row_idx_end < row_idx_start)
    {
        row_idx_end = dims_in[1];
    }

    if(col_idx_end < col_idx_start)
    {
        col_idx_end = dims_in[2];
    }

    spectra_volume->resize(dims_in[1], dims_in[2], dims_in[0]);

    //buffer = new real_t [dims_in[0] * dims_in[2]]; // cols x spectra_size
    count[0] = dims_in[0];
    count[1] = 1;
    count[2] = 1;

    memoryspace_id = H5Screate_simple(3, count, NULL);
    memoryspace_meta_id = H5Screate_simple(2, count_time, NULL);
    H5Sselect_hyperslab (memoryspace_id, H5S_SELECT_SET, offset, NULL, count, NULL);
    H5Sselect_hyperslab (memoryspace_meta_id, H5S_SELECT_SET, offset_time, NULL, count_time, NULL);

    real_t live_time = 1.0;
    real_t real_time = 1.0;
    real_t in_cnt = 1.0;
    real_t out_cnt = 1.0;

    //offset[1] = row;

    for(size_t row=row_idx_start; row < row_idx_end; row++)
    {
        offset[1] = row;
        offset_time[0] = row;
        for(size_t col=col_idx_start; col < col_idx_end; col++)
        {
            data_struct::xrf::Spectra *spectra = &((*spectra_volume)[row][col]);
            offset[2] = col;
            offset_time[1] = col;
            H5Sselect_hyperslab (dataspace_id, H5S_SELECT_SET, offset, NULL, count, NULL);

            error = H5Dread (dset_id, H5T_NATIVE_REAL, memoryspace_id, dataspace_id, H5P_DEFAULT, (void*)&(*spectra)[0]);

            H5Sselect_hyperslab (dataspace_lt_id, H5S_SELECT_SET, offset_time, NULL, count_time, NULL);
            H5Sselect_hyperslab (dataspace_rt_id, H5S_SELECT_SET, offset_time, NULL, count_time, NULL);
            H5Sselect_hyperslab (dataspace_inct_id, H5S_SELECT_SET, offset_time, NULL, count_time, NULL);
            H5Sselect_hyperslab (dataspace_outct_id, H5S_SELECT_SET, offset_time, NULL, count_time, NULL);

            error = H5Dread (dset_rt_id, H5T_NATIVE_REAL, memoryspace_meta_id, dataspace_rt_id, H5P_DEFAULT, (void*)&real_time);
            error = H5Dread (dset_lt_id, H5T_NATIVE_REAL, memoryspace_meta_id, dataspace_lt_id, H5P_DEFAULT, (void*)&live_time);
            error = H5Dread (dset_incnt_id, H5T_NATIVE_REAL, memoryspace_meta_id, dataspace_inct_id, H5P_DEFAULT, (void*)&in_cnt);
            error = H5Dread (dset_outcnt_id, H5T_NATIVE_REAL, memoryspace_meta_id, dataspace_outct_id, H5P_DEFAULT, (void*)&out_cnt);

            spectra->elapsed_lifetime(live_time);
            spectra->elapsed_realtime(real_time);
            spectra->input_counts(in_cnt);
            spectra->output_counts(out_cnt);
        }
    }

    H5Dclose(dset_id);
    H5Dclose(dset_incnt_id);
    H5Dclose(dset_outcnt_id);
    H5Dclose(dset_rt_id);
    H5Dclose(dset_lt_id);
    H5Sclose(memoryspace_meta_id);
    H5Sclose(memoryspace_id);
    H5Sclose(dataspace_lt_id);
    H5Sclose(dataspace_rt_id);
    H5Sclose(dataspace_inct_id);
    H5Sclose(dataspace_outct_id);
    H5Sclose(dataspace_id);
    H5Gclose(spec_grp_id);
    H5Fclose(file_id);

    end = std::chrono::system_clock::now();
    std::chrono::duration<double> elapsed_seconds = end-start;
    //std::time_t end_time = std::chrono::system_clock::to_time_t(end);

    logit << "elapsed time: " << elapsed_seconds.count() << "s"<<std::endl;

    return true;
}

bool HDF5_IO::load_integrated_spectra_analyzed_h5(std::string path,
                                           size_t detector_num,
                                           data_struct::xrf::Spectra* spectra)
{
    std::lock_guard<std::mutex> lock(_mutex);

   //_is_loaded = ERROR_LOADING;
   //std::chrono::time_point<std::chrono::system_clock> start, end;
   //start = std::chrono::system_clock::now();

   logit<< path <<" detector : "<<detector_num<<std::endl;

   path += ".h5" + std::to_string(detector_num);

   hid_t    file_id;

    file_id = H5Fopen(path.c_str(), H5F_ACC_RDONLY, H5P_DEFAULT);
    if(file_id < 0)
    {

        logit<<"Error opening file "<<path<<std::endl;
        return false;
    }

    return load_integrated_spectra_analyzed_h5(file_id, spectra);
}

bool HDF5_IO::load_integrated_spectra_analyzed_h5(hid_t file_id, data_struct::xrf::Spectra* spectra)
{

    hid_t    dset_id, dataspace_id, spec_grp_id, memoryspace_id, memoryspace_meta_id, dset_incnt_id, dset_outcnt_id, dset_rt_id, dset_lt_id;
    hid_t    dataspace_lt_id, dataspace_rt_id, dataspace_inct_id, dataspace_outct_id;
    herr_t   error;
    hsize_t dims_in[1] = {0};
    hsize_t offset[1] = {0};
    hsize_t count[1] = {1};
    hsize_t offset_time[1] = {0};
    hsize_t count_time[1] = {1};

    spec_grp_id = H5Gopen(file_id, "/MAPS/Spectra/Integrated_Spectra", H5P_DEFAULT);
    if(spec_grp_id < 0)
    {
        H5Fclose(file_id);
        logit<<"Error opening group /MAPS/Spectra/Integrated_Spectra"<<std::endl;
        return false;
    }

    logit<<"pre open dset "<<std::endl;
    dset_id = H5Dopen2(spec_grp_id, "Spectra", H5P_DEFAULT);
    if(dset_id < 0)
    {
        H5Gclose(spec_grp_id);
        H5Fclose(file_id);
        logit<<"Error opening dataset /MAPS/Spectra/Integrated_Spectra/Spectra"<<std::endl;
        return false;
    }
    dataspace_id = H5Dget_space(dset_id);

    dset_lt_id = H5Dopen2(spec_grp_id, "Elapsed_Livetime", H5P_DEFAULT);
    if(dset_lt_id < 0)
    {
        H5Dclose(dset_id);
        H5Sclose(dataspace_id);
        H5Gclose(spec_grp_id);
        H5Fclose(file_id);
        logit<<"Error opening dataset /MAPS/Spectra/Integrated_Spectra/Elapsed_Livetime"<<std::endl;
        return false;
    }
    dataspace_lt_id = H5Dget_space(dset_lt_id);

    dset_rt_id = H5Dopen2(spec_grp_id, "Elapsed_Realtime", H5P_DEFAULT);
    if(dset_rt_id < 0)
    {
        H5Dclose(dset_id);
        H5Sclose(dataspace_id);
        H5Dclose(dset_lt_id);
        H5Sclose(dataspace_lt_id);
        H5Gclose(spec_grp_id);
        H5Fclose(file_id);
        logit<<"Error opening dataset /MAPS/Spectra/Integrated_Spectra/Elapsed_Realtime"<<std::endl;
        return false;
    }
    dataspace_rt_id = H5Dget_space(dset_rt_id);

    dset_incnt_id = H5Dopen2(spec_grp_id, "Input_Counts", H5P_DEFAULT);
    if(dset_incnt_id < 0)
    {
        H5Dclose(dset_id);
        H5Sclose(dataspace_id);
        H5Dclose(dset_lt_id);
        H5Sclose(dataspace_lt_id);
        H5Dclose(dset_rt_id);
        H5Sclose(dataspace_rt_id);
        H5Gclose(spec_grp_id);
        H5Fclose(file_id);
        logit<<"Error opening dataset /MAPS/Spectra/Integrated_Spectra/Input_Counts"<<std::endl;
        return false;
    }
    dataspace_inct_id = H5Dget_space(dset_incnt_id);

    dset_outcnt_id = H5Dopen2(spec_grp_id, "Output_Counts", H5P_DEFAULT);
    if(dset_outcnt_id < 0)
    {
        H5Dclose(dset_id);
        H5Sclose(dataspace_id);
        H5Dclose(dset_lt_id);
        H5Sclose(dataspace_lt_id);
        H5Dclose(dset_rt_id);
        H5Sclose(dataspace_rt_id);
        H5Dclose(dset_incnt_id);
        H5Sclose(dataspace_inct_id);
        H5Gclose(spec_grp_id);
        H5Fclose(file_id);
        logit<<"Error opening dataset /MAPS/Spectra/Integrated_Spectra/Ouput_Counts"<<std::endl;
        return false;
    }
    dataspace_outct_id = H5Dget_space(dset_outcnt_id);


    int rank = H5Sget_simple_extent_ndims(dataspace_id);
    if (rank != 1)
    {
        H5Dclose(dset_id);
        H5Sclose(dataspace_id);
        H5Dclose(dset_lt_id);
        H5Sclose(dataspace_lt_id);
        H5Dclose(dset_rt_id);
        H5Sclose(dataspace_rt_id);
        H5Dclose(dset_incnt_id);
        H5Sclose(dataspace_inct_id);
        H5Dclose(dset_outcnt_id);
        H5Sclose(dataspace_outct_id);
        H5Gclose(spec_grp_id);
        H5Fclose(file_id);
        logit<<"Dataset /MAPS/Spectra/mca_arr  rank != 3. rank = "<<rank<<". Can't load dataset. returning"<<std::endl;
        return false;
       //throw exception ("Dataset is not a volume");
    }
    logit<<"rank = "<<rank<< std::endl;
    unsigned int status_n = H5Sget_simple_extent_dims(dataspace_id, &dims_in[0], NULL);
    if(status_n < 0)
    {
        H5Dclose(dset_id);
        H5Sclose(dataspace_id);
        H5Dclose(dset_lt_id);
        H5Sclose(dataspace_lt_id);
        H5Dclose(dset_rt_id);
        H5Sclose(dataspace_rt_id);
        H5Dclose(dset_incnt_id);
        H5Sclose(dataspace_inct_id);
        H5Dclose(dset_outcnt_id);
        H5Sclose(dataspace_outct_id);
        H5Gclose(spec_grp_id);
        H5Fclose(file_id);
         logit<<"Error getting dataset dims for /MAPS/Spectra/mca_arr"<<std::endl;
         return false;
    }

    for (int i=0; i < rank; i++)
    {
       logit<<"dims ["<<i<<"] ="<<dims_in[i]<< std::endl;
       offset[i] = 0;
       count[i] = dims_in[i];
    }

    spectra->resize(dims_in[0]);

    count[0] = dims_in[0];

    memoryspace_id = H5Screate_simple(1, count, NULL);
    memoryspace_meta_id = H5Screate_simple(1, count_time, NULL);
    H5Sselect_hyperslab (memoryspace_id, H5S_SELECT_SET, offset, NULL, count, NULL);
    H5Sselect_hyperslab (memoryspace_meta_id, H5S_SELECT_SET, offset_time, NULL, count_time, NULL);

    real_t live_time = 1.0;
    real_t real_time = 1.0;
    real_t in_cnt = 1.0;
    real_t out_cnt = 1.0;

    H5Sselect_hyperslab (dataspace_id, H5S_SELECT_SET, offset, NULL, count, NULL);

    error = H5Dread (dset_id, H5T_NATIVE_REAL, memoryspace_id, dataspace_id, H5P_DEFAULT, (void*)&(*spectra)[0]);

    H5Sselect_hyperslab (dataspace_lt_id, H5S_SELECT_SET, offset_time, NULL, count_time, NULL);
    H5Sselect_hyperslab (dataspace_rt_id, H5S_SELECT_SET, offset_time, NULL, count_time, NULL);
    H5Sselect_hyperslab (dataspace_inct_id, H5S_SELECT_SET, offset_time, NULL, count_time, NULL);
    H5Sselect_hyperslab (dataspace_outct_id, H5S_SELECT_SET, offset_time, NULL, count_time, NULL);

    error = H5Dread (dset_rt_id, H5T_NATIVE_REAL, memoryspace_meta_id, dataspace_rt_id, H5P_DEFAULT, (void*)&real_time);
    error = H5Dread (dset_lt_id, H5T_NATIVE_REAL, memoryspace_meta_id, dataspace_lt_id, H5P_DEFAULT, (void*)&live_time);
    error = H5Dread (dset_incnt_id, H5T_NATIVE_REAL, memoryspace_meta_id, dataspace_inct_id, H5P_DEFAULT, (void*)&in_cnt);
    error = H5Dread (dset_outcnt_id, H5T_NATIVE_REAL, memoryspace_meta_id, dataspace_outct_id, H5P_DEFAULT, (void*)&out_cnt);

    spectra->elapsed_lifetime(live_time);
    spectra->elapsed_realtime(real_time);
    spectra->input_counts(in_cnt);
    spectra->output_counts(out_cnt);

    H5Dclose(dset_id);
    H5Dclose(dset_incnt_id);
    H5Dclose(dset_outcnt_id);
    H5Dclose(dset_rt_id);
    H5Dclose(dset_lt_id);
    H5Sclose(memoryspace_meta_id);
    H5Sclose(memoryspace_id);
    H5Sclose(dataspace_lt_id);
    H5Sclose(dataspace_rt_id);
    H5Sclose(dataspace_inct_id);
    H5Sclose(dataspace_outct_id);
    H5Sclose(dataspace_id);
    H5Gclose(spec_grp_id);
    H5Fclose(file_id);

    //end = std::chrono::system_clock::now();
    //std::chrono::duration<double> elapsed_seconds = end-start;
    ////std::time_t end_time = std::chrono::system_clock::to_time_t(end);

    //logit << "elapsed time: " << elapsed_seconds.count() << "s"<<std::endl;

    return true;
}

=======
>>>>>>> 290bd1aa
bool HDF5_IO::start_save_seq(const std::string filename, bool force_new_file)
{

    if (_cur_file_id > -1)
    {
        logit<<"Warning: file already open, calling close() before opening new file. "<<std::endl;
        end_save_seq();
    }

    if(false == force_new_file)
        _cur_file_id = H5Fopen(filename.c_str(), H5F_ACC_RDWR, H5P_DEFAULT);
    if (_cur_file_id < 1)
    {
        logit<<"Creating file "<<filename<<std::endl;
        _cur_file_id = H5Fcreate(filename.c_str(), H5F_ACC_TRUNC, H5P_DEFAULT, H5P_DEFAULT);
    }
    if(_cur_file_id < 0)
    {
        logit<<"Error opening file "<<filename<<std::endl;
        return false;
    }

    return true;
}

//-----------------------------------------------------------------------------

bool HDF5_IO::end_save_seq()
{

    if(_cur_file_id > 0)
    {
        logit<<"closing file\n";
        logit<<"=========================================================\n\n";
        H5Fflush(_cur_file_id, H5F_SCOPE_LOCAL);

        ssize_t obj_cnt = H5Fget_obj_count( _cur_file_id, H5F_OBJ_DATASET | H5F_OBJ_LOCAL );
        if(obj_cnt > 0)
        {
            logit<<" closing forgotten datasets: "<<obj_cnt<<std::endl;
            hid_t* objs = new hid_t[obj_cnt];
            if( H5Fget_obj_ids( _cur_file_id, H5F_OBJ_DATASET, -1, objs ) > -1)
            {
                for(int i=0; i<obj_cnt; i++)
                {
                    H5Dclose(objs[i]);
                }
            }
            delete [] objs;
        }
        obj_cnt = H5Fget_obj_count( _cur_file_id, H5F_OBJ_GROUP | H5F_OBJ_LOCAL );
        if(obj_cnt > 0)
        {
            logit<<" closing forgotten groups: "<<obj_cnt<<std::endl;
            hid_t* objs = new hid_t[obj_cnt];
            if( H5Fget_obj_ids( _cur_file_id, H5F_OBJ_GROUP, -1, objs ) > -1)
            {
                for(int i=0; i<obj_cnt; i++)
                {
                    H5Gclose(objs[i]);
                }
            }
            delete [] objs;
        }
        obj_cnt = H5Fget_obj_count( _cur_file_id, H5F_OBJ_DATATYPE | H5F_OBJ_LOCAL );
        if(obj_cnt > 0)
        {
            logit<<" closing forgotten datatypes: "<<obj_cnt<<std::endl;
            hid_t* objs = new hid_t[obj_cnt];
            if( H5Fget_obj_ids( _cur_file_id, H5F_OBJ_DATATYPE, -1, objs ) > -1)
            {
                for(int i=0; i<obj_cnt; i++)
                {
                    H5Tclose(objs[i]);
                }
            }
            delete [] objs;
        }
        obj_cnt = H5Fget_obj_count( _cur_file_id, H5F_OBJ_ATTR | H5F_OBJ_LOCAL );
        if(obj_cnt > 0)
        {
            logit<<" closing forgotten attributes: "<<obj_cnt<<std::endl;
            hid_t* objs = new hid_t[obj_cnt];
            if( H5Fget_obj_ids( _cur_file_id, H5F_OBJ_ATTR, -1, objs ) > -1)
            {
                for(int i=0; i<obj_cnt; i++)
                {
                    H5Aclose(objs[i]);
                }
            }
            delete [] objs;
        }
        obj_cnt = H5Fget_obj_count( _cur_file_id, H5F_OBJ_ALL | H5F_OBJ_LOCAL );
        if(obj_cnt > 1) //file is still open
        {
            logit<<"**** did not close total objects "<<obj_cnt<<std::endl;
        }


        H5Fclose(_cur_file_id);
        _cur_file_id = -1;
    }
    else
    {
        logit<<"Warning: could not close file because none is open"<<std::endl;
        return false;
    }
    _cur_filename = "";
    return true;

}

//-----------------------------------------------------------------------------

bool HDF5_IO::save_spectra_volume(const std::string path,
                                  data_struct::xrf::Spectra_Volume * spectra_volume,
                                  real_t energy_offset,
                                  real_t energy_slope,
                                  real_t energy_quad,
                                  size_t row_idx_start,
                                  int row_idx_end,
                                  size_t col_idx_start,
                                  int col_idx_end)
{
    std::lock_guard<std::mutex> lock(_mutex);

    logit<<std::endl;

    if(_cur_file_id < 0)
    {
        logit << "Error: hdf5 file was never initialized. Call start_save_seq() before this function." << std::endl;
        return false;
    }

//herr_t (*old_func)(void*);
//void *old_client_data;
//hid_t error_stack = H5Eget_current_stack();
//H5Eget_auto2(error_stack, &old_func, &old_client_data);

//H5Eset_auto2(error_stack, NULL, NULL);
    std::chrono::time_point<std::chrono::system_clock> start, end;
    start = std::chrono::system_clock::now();

    hid_t    dset_id, spec_grp_id, int_spec_grp_id, dataspace_id, memoryspace_id, memoryspace_time_id, dataspace_time_id, file_time_id, filespace_id, status, maps_grp_id, dcpl_id;
    hid_t   dset_rt_id, dset_lt_id, incnt_dset_id, outcnt_dset_id;
    herr_t   error;

    hsize_t chunk_dims[3];
    hsize_t dims_out[3];
    hsize_t offset[3];
    hsize_t count[3];
    hsize_t dims_time_out[2];
    hsize_t offset_time[2];
    hsize_t count_time[2];

    if (row_idx_end < row_idx_start || row_idx_end > spectra_volume->rows() -1)
    {
        row_idx_end = spectra_volume->rows();
    }
    if (col_idx_end < col_idx_start || col_idx_end > spectra_volume->cols() -1)
    {
        col_idx_end = spectra_volume->cols();
    }

    //get one element
    data_struct::xrf::Fit_Element_Map* element;

    //H5T_FLOAT
    dims_out[0] = spectra_volume->samples_size();
    dims_out[1] = spectra_volume->rows();
    dims_out[2] = spectra_volume->cols();
    offset[0] = 0;
    offset[1] = 0;
    offset[2] = 0;
    count[0] = dims_out[0];
    count[1] = 1;
    count[2] = 1;
    chunk_dims[0] = dims_out[0];
    chunk_dims[1] = 1;
    chunk_dims[2] = 1;


    dims_time_out[0] = spectra_volume->rows();
    dims_time_out[1] = spectra_volume->cols();
    offset_time[0] = 0;
    offset_time[1] = 0;
    count_time[0] = 1;
    count_time[1] = 1;


    memoryspace_id = H5Screate_simple(3, count, NULL);
    filespace_id = H5Screate_simple(3, dims_out, NULL);

    dcpl_id = H5Pcreate(H5P_DATASET_CREATE);
    H5Pset_chunk(dcpl_id, 3, chunk_dims);
    H5Pset_deflate (dcpl_id, 7);

    dataspace_id = H5Screate_simple (3, dims_out, NULL);

    memoryspace_time_id = H5Screate_simple(2, count_time, NULL);
    file_time_id = H5Screate_simple(2, dims_time_out, NULL);
    dataspace_time_id = H5Screate_simple (2, dims_time_out, NULL);

    H5Sselect_hyperslab (memoryspace_id, H5S_SELECT_SET, offset, NULL, count, NULL);

    maps_grp_id = H5Gopen(_cur_file_id, "MAPS", H5P_DEFAULT);
    if(maps_grp_id < 0)
        maps_grp_id = H5Gcreate(_cur_file_id, "MAPS", H5P_DEFAULT, H5P_DEFAULT, H5P_DEFAULT);
    if(maps_grp_id < 0)
    {
        logit<<"Error creating group MAPS"<<std::endl;
        return false;
    }

    spec_grp_id = H5Gopen(maps_grp_id, "Spectra", H5P_DEFAULT);
    if(spec_grp_id < 0)
        spec_grp_id = H5Gcreate(maps_grp_id, "Spectra", H5P_DEFAULT, H5P_DEFAULT, H5P_DEFAULT);
    if(spec_grp_id < 0)
    {
        logit<<"Error creating group MAPS/Spectra"<<std::endl;
        return false;
    }
/*
    scalers_grp_id = H5Gopen(maps_grp_id, "Scalers", H5P_DEFAULT);
    if(scalers_grp_id < 0)
        scalers_grp_id = H5Gcreate(maps_grp_id, "Scalers", H5P_DEFAULT, H5P_DEFAULT, H5P_DEFAULT);
    if(scalers_grp_id < 0)
    {
        logit<<"Error creating group MAPS/Scalers"<<std::endl;
        return false;
    }
*/
    dset_id = H5Dcreate (spec_grp_id, path.c_str(), H5T_INTEL_R, dataspace_id, H5P_DEFAULT, dcpl_id, H5P_DEFAULT);

    dset_rt_id = H5Dcreate (spec_grp_id, "Elapsed_Realtime", H5T_INTEL_R, dataspace_time_id, H5P_DEFAULT, H5P_DEFAULT, H5P_DEFAULT);
    dset_lt_id = H5Dcreate (spec_grp_id, "Elapsed_Livetime", H5T_INTEL_R, dataspace_time_id, H5P_DEFAULT, H5P_DEFAULT, H5P_DEFAULT);
    incnt_dset_id = H5Dcreate (spec_grp_id, "Input_Counts", H5T_INTEL_R, dataspace_time_id, H5P_DEFAULT, H5P_DEFAULT, H5P_DEFAULT);
    outcnt_dset_id = H5Dcreate (spec_grp_id, "Output_Counts", H5T_INTEL_R, dataspace_time_id, H5P_DEFAULT, H5P_DEFAULT, H5P_DEFAULT);

    H5Sselect_hyperslab (memoryspace_time_id, H5S_SELECT_SET, offset_time, NULL, count_time, NULL);

    real_t real_time;
    real_t life_time;
    real_t in_cnt;
    real_t out_cnt;
    for(size_t row=row_idx_start; row < row_idx_end; row++)
    {
        offset[1] = row;
        offset_time[0] = row;
        for(size_t col=col_idx_start; col < col_idx_end; col++)
        {
            const data_struct::xrf::Spectra *spectra = &((*spectra_volume)[row][col]);
            offset[2] = col;
            offset_time[1] = col;
            H5Sselect_hyperslab (filespace_id, H5S_SELECT_SET, offset, NULL, count, NULL);

            status = H5Dwrite (dset_id, H5T_NATIVE_REAL, memoryspace_id, filespace_id, H5P_DEFAULT, (void*)&(*spectra)[0]);

            H5Sselect_hyperslab (file_time_id, H5S_SELECT_SET, offset_time, NULL, count_time, NULL);

            real_time = spectra->elapsed_realtime();
            life_time = spectra->elapsed_lifetime();
            in_cnt = spectra->input_counts();
            out_cnt = spectra->output_counts();
            status = H5Dwrite (dset_rt_id, H5T_NATIVE_REAL, memoryspace_time_id, file_time_id, H5P_DEFAULT, (void*)&real_time);
            status = H5Dwrite (dset_lt_id, H5T_NATIVE_REAL, memoryspace_time_id, file_time_id, H5P_DEFAULT, (void*)&life_time);
            status = H5Dwrite (incnt_dset_id, H5T_NATIVE_REAL, memoryspace_time_id, file_time_id, H5P_DEFAULT, (void*)&in_cnt);
            status = H5Dwrite (outcnt_dset_id, H5T_NATIVE_REAL, memoryspace_time_id, file_time_id, H5P_DEFAULT, (void*)&out_cnt);
        }
    }


    H5Dclose(dset_id);
    H5Dclose(dset_rt_id);
    H5Dclose(dset_lt_id);
    H5Dclose(incnt_dset_id);
    H5Dclose(outcnt_dset_id);
    H5Sclose(memoryspace_time_id);
    H5Sclose(memoryspace_id);
    H5Sclose(file_time_id);
    H5Sclose(filespace_id);
    H5Sclose(dataspace_time_id);
    H5Sclose(dataspace_id);
    H5Pclose(dcpl_id);


    int_spec_grp_id = H5Gopen(spec_grp_id, "Integrated_Spectra", H5P_DEFAULT);
    if(int_spec_grp_id < 0)
        int_spec_grp_id = H5Gcreate(spec_grp_id, "Integrated_Spectra", H5P_DEFAULT, H5P_DEFAULT, H5P_DEFAULT);

    //save quantification_standard integrated spectra
    data_struct::xrf::Spectra spectra = spectra_volume->integrate();
    count[0] = spectra.size();
    memoryspace_id = H5Screate_simple(1, count, NULL);
    filespace_id = H5Screate_simple(1, count, NULL);
    dataspace_id = H5Screate_simple (1, count, NULL);
    dset_id = H5Dcreate (int_spec_grp_id, "Spectra", H5T_INTEL_R, dataspace_id, H5P_DEFAULT, H5P_DEFAULT, H5P_DEFAULT);
    offset[0] = 0;
    H5Sselect_hyperslab (filespace_id, H5S_SELECT_SET, offset, NULL, count, NULL);
    status = H5Dwrite (dset_id, H5T_NATIVE_REAL, memoryspace_id, filespace_id, H5P_DEFAULT, (void*)&spectra[0]);
    H5Dclose(dset_id);
    H5Sclose(memoryspace_id);
    H5Sclose(filespace_id);
    H5Sclose(dataspace_id);


    //save real_time
    count[0] = 1;
    real_t save_val = spectra.elapsed_realtime();
    dataspace_id = H5Screate_simple (1, count, NULL);
    memoryspace_id = H5Screate_simple (1, count, NULL);
    dset_id = H5Dcreate (int_spec_grp_id, "Elapsed_Realtime", H5T_INTEL_R, dataspace_id, H5P_DEFAULT, H5P_DEFAULT, H5P_DEFAULT);
    status = H5Dwrite (dset_id, H5T_NATIVE_REAL, memoryspace_id, dataspace_id, H5P_DEFAULT, (void*)&save_val);
    H5Dclose(dset_id);
    H5Sclose(memoryspace_id);
    H5Sclose(dataspace_id);

    //save life_time
    save_val = spectra.elapsed_lifetime();
    dataspace_id = H5Screate_simple (1, count, NULL);
    memoryspace_id = H5Screate_simple (1, count, NULL);
    dset_id = H5Dcreate (int_spec_grp_id, "Elapsed_Livetime", H5T_INTEL_R, dataspace_id, H5P_DEFAULT, H5P_DEFAULT, H5P_DEFAULT);
    status = H5Dwrite (dset_id, H5T_NATIVE_REAL, memoryspace_id, dataspace_id, H5P_DEFAULT, (void*)&save_val);
    H5Dclose(dset_id);
    H5Sclose(memoryspace_id);
    H5Sclose(dataspace_id);

    //save input_counts
    save_val = spectra.input_counts();
    dataspace_id = H5Screate_simple (1, count, NULL);
    memoryspace_id = H5Screate_simple (1, count, NULL);
    dset_id = H5Dcreate (int_spec_grp_id, "Input_Counts", H5T_INTEL_R, dataspace_id, H5P_DEFAULT, H5P_DEFAULT, H5P_DEFAULT);
    status = H5Dwrite (dset_id, H5T_NATIVE_REAL, memoryspace_id, dataspace_id, H5P_DEFAULT, (void*)&save_val);
    H5Dclose(dset_id);
    H5Sclose(memoryspace_id);
    H5Sclose(dataspace_id);

    //save output_counts
    save_val = spectra.output_counts();
    dataspace_id = H5Screate_simple (1, count, NULL);
    memoryspace_id = H5Screate_simple (1, count, NULL);
    dset_id = H5Dcreate (int_spec_grp_id, "Output_Counts", H5T_INTEL_R, dataspace_id, H5P_DEFAULT, H5P_DEFAULT, H5P_DEFAULT);
    status = H5Dwrite (dset_id, H5T_NATIVE_REAL, memoryspace_id, dataspace_id, H5P_DEFAULT, (void*)&save_val);
    H5Dclose(dset_id);
    H5Sclose(memoryspace_id);
    H5Sclose(dataspace_id);

    //save energy vector
    std::vector<real_t> out_vec;
    data_struct::xrf::gen_energy_vector(spectra.size(), energy_offset, energy_slope, &out_vec);
    count[0] = out_vec.size();
    memoryspace_id = H5Screate_simple(1, count, NULL);
    filespace_id = H5Screate_simple(1, count, NULL);
    dataspace_id = H5Screate_simple (1, count, NULL);
    dset_id = H5Dcreate (spec_grp_id, "Energy", H5T_INTEL_R, dataspace_id, H5P_DEFAULT, H5P_DEFAULT, H5P_DEFAULT);
    offset[0] = 0;
    H5Sselect_hyperslab (filespace_id, H5S_SELECT_SET, offset, NULL, count, NULL);
    status = H5Dwrite (dset_id, H5T_NATIVE_REAL, memoryspace_id, filespace_id, H5P_DEFAULT, (void*)&out_vec[0]);
    H5Dclose(dset_id);
    H5Sclose(memoryspace_id);
    H5Sclose(filespace_id);
    H5Sclose(dataspace_id);

    //save energy calibration
    count[0] = 3;
    dataspace_id = H5Screate_simple (1, count, NULL);
    filespace_id = H5Screate_simple (1, count, NULL);
    dset_id = H5Dcreate (spec_grp_id, "Energy_Calibration", H5T_INTEL_R, dataspace_id, H5P_DEFAULT, H5P_DEFAULT, H5P_DEFAULT);
    count[0] = 1;
    memoryspace_id = H5Screate_simple(1, count, NULL);
    offset[0] = 0;
    H5Sselect_hyperslab (filespace_id, H5S_SELECT_SET, offset, NULL, count, NULL);
    status = H5Dwrite (dset_id, H5T_NATIVE_REAL, memoryspace_id, filespace_id, H5P_DEFAULT, (void*)&energy_offset);
    offset[0] = 1;
    H5Sselect_hyperslab (filespace_id, H5S_SELECT_SET, offset, NULL, count, NULL);
    status = H5Dwrite (dset_id, H5T_NATIVE_REAL, memoryspace_id, filespace_id, H5P_DEFAULT, (void*)&energy_slope);
    offset[0] = 2;
    H5Sselect_hyperslab (filespace_id, H5S_SELECT_SET, offset, NULL, count, NULL);
    status = H5Dwrite (dset_id, H5T_NATIVE_REAL, memoryspace_id, filespace_id, H5P_DEFAULT, (void*)&energy_quad);
    H5Dclose(dset_id);
    H5Sclose(filespace_id);
    H5Sclose(memoryspace_id);
    H5Sclose(dataspace_id);

    //save file version
    save_val = HDF5_SAVE_VERSION;
    dataspace_id = H5Screate_simple (1, count, NULL);
    dset_id = H5Dcreate (maps_grp_id, "version", H5T_INTEL_R, dataspace_id, H5P_DEFAULT, H5P_DEFAULT, H5P_DEFAULT);
    status = H5Dwrite (dset_id, H5T_NATIVE_REAL, dataspace_id, dataspace_id, H5P_DEFAULT, (void*)&save_val);
    H5Dclose(dset_id);
    H5Sclose(dataspace_id);

    H5Gclose(int_spec_grp_id);
    H5Gclose(spec_grp_id);
    //H5Gclose(scalers_grp_id);
    H5Gclose(maps_grp_id);

    end = std::chrono::system_clock::now();
    std::chrono::duration<double> elapsed_seconds = end-start;

    logit << "mca_arr elapsed time: " << elapsed_seconds.count() << "s"<<std::endl;

    return true;

}

//-----------------------------------------------------------------------------

bool HDF5_IO::save_element_fits(std::string path,
                                const data_struct::xrf::Fit_Count_Dict * const element_counts,
                                size_t row_idx_start,
                                int row_idx_end,
                                size_t col_idx_start,
                                int col_idx_end)
{
    std::lock_guard<std::mutex> lock(_mutex);

    logit<<std::endl;

    if(_cur_file_id < 0)
    {
        logit << "Error: hdf5 file was never initialized. Call start_save_seq() before this function." << std::endl;
        return false;
    }

    std::chrono::time_point<std::chrono::system_clock> start, end;
    start = std::chrono::system_clock::now();
    std::string xrf_grp_name = "XRF_Analyzed";
    hid_t   dset_id, dset_ch_id;
    hid_t   memoryspace, filespace, dataspace_id, dataspace_ch_id, dataspace_ch_off_id;
    hid_t   filetype, memtype, status;
    hid_t   dcpl_id;
    hid_t   xrf_grp_id, fit_grp_id, maps_grp_id;
    herr_t   error;

    //hid_t q_dataspace_id, q_dataspace_ch_id, q_memoryspace_id, q_filespace_id, q_dset_id, q_dset_ch_id, q_grp_id, q_fit_grp_id;

    dset_id = -1;
    dset_ch_id = -1;
    hsize_t dims_out[3];
    hsize_t offset[1] = {0};
    hsize_t offset2[1] = {0};
    hsize_t offset_3d[3] = {0, 0, 0};
    hsize_t count[1] = {1};
    hsize_t count_3d[3] = {1, 1, 1};
    hsize_t chunk_dims[3];

    //hsize_t q_dims_out[2];
    //fix this
    for(const auto& iter : *element_counts)
    {
		dims_out[1] = iter.second.rows();
		dims_out[2] = iter.second.cols();
        break;
    }
    //H5T_FLOAT
    dims_out[0] = element_counts->size();
    offset_3d[0] = 0;
    offset_3d[1] = 0;
    offset_3d[2] = 0;
    count_3d[0] = 1;
    count_3d[1] = dims_out[1];
    count_3d[2] = dims_out[2];
    chunk_dims[0] = 1;
    chunk_dims[1] = dims_out[1]; 
    chunk_dims[2] = dims_out[2];

    dcpl_id = H5Pcreate(H5P_DATASET_CREATE);
    H5Pset_chunk(dcpl_id, 3, chunk_dims);
    H5Pset_deflate (dcpl_id, 7);

    memoryspace = H5Screate_simple(3, count_3d, NULL);
    filespace = H5Screate_simple(3, dims_out, NULL);

    dataspace_id = H5Screate_simple (3, dims_out, NULL);

    dataspace_ch_id = H5Screate_simple (1, dims_out, NULL);
    dataspace_ch_off_id = H5Screate_simple (1, dims_out, NULL);

    H5Sselect_hyperslab (memoryspace, H5S_SELECT_SET, offset_3d, NULL, count_3d, NULL);

    maps_grp_id = H5Gopen(_cur_file_id, "MAPS", H5P_DEFAULT);
    if(maps_grp_id < 0)
        maps_grp_id = H5Gcreate(_cur_file_id, "MAPS", H5P_DEFAULT, H5P_DEFAULT, H5P_DEFAULT);
    if(maps_grp_id < 0)
    {
        logit<<"Error creating group 'MAPS'"<<std::endl;
        return false;
    }

    xrf_grp_id = H5Gopen(maps_grp_id, xrf_grp_name.c_str(), H5P_DEFAULT);
    if(xrf_grp_id < 0)
        xrf_grp_id = H5Gcreate(maps_grp_id, xrf_grp_name.c_str(), H5P_DEFAULT, H5P_DEFAULT, H5P_DEFAULT);
    if(xrf_grp_id < 0)
    {
        logit<<"Error creating group MAPS/"<<xrf_grp_name<<std::endl;
        return false;
    }

    fit_grp_id = H5Gopen(xrf_grp_id, path.c_str(), H5P_DEFAULT);
    if(fit_grp_id < 0)
        fit_grp_id = H5Gcreate(xrf_grp_id, path.c_str(), H5P_DEFAULT, H5P_DEFAULT, H5P_DEFAULT);
    if(fit_grp_id < 0)
    {
        logit<<"Error creating group MAPS/"<<xrf_grp_name<<"/"<<path<<std::endl;
        return false;
    }

    dset_id = H5Dopen (fit_grp_id, "Counts_Per_Sec", H5P_DEFAULT);
    if(dset_id < 0)
        dset_id = H5Dcreate (fit_grp_id, "Counts_Per_Sec", H5T_INTEL_R, dataspace_id, H5P_DEFAULT, dcpl_id, H5P_DEFAULT);
    if(dset_id < 0)
    {
        logit<<"Error creating dataset MAPS/"<<xrf_grp_name<<"/"<<path<<"/Counts_Per_Sec"<<std::endl;
        return false;
    }

    //filetype = H5Tcopy (H5T_FORTRAN_S1);
    filetype = H5Tcopy (H5T_C_S1);
    H5Tset_size (filetype, 256);
    memtype = H5Tcopy (H5T_C_S1);
    status = H5Tset_size (memtype, 255);

    dset_ch_id = H5Dopen (fit_grp_id, "Channel_Names", H5P_DEFAULT);
    if(dset_ch_id < 0)
        dset_ch_id = H5Dcreate (fit_grp_id, "Channel_Names", filetype, dataspace_ch_id, H5P_DEFAULT, H5P_DEFAULT, H5P_DEFAULT);
    if(dset_ch_id < 0)
    {
        logit<<"Error creating dataset MAPS/"<<xrf_grp_name<<"/"<<path<<"/Channel_Names"<<std::endl;
        return false;
    }

/*
   if (row_idx_end < row_idx_start || row_idx_end > spectra_volume->rows() -1)
    {
        row_idx_end = spectra_volume->rows();
    }
    if (col_idx_end < col_idx_start || col_idx_end > spectra_volume->cols() -1)
    {
        col_idx_end = spectra_volume->cols();
    }
*/

    //create save ordered vector by element Z number with K , L, M lines
    std::vector<std::string> element_lines;
    for (std::string el_name : data_struct::xrf::Element_Symbols)
    {
        element_lines.push_back(el_name);
    }
    for (std::string el_name : data_struct::xrf::Element_Symbols)
    {
        element_lines.push_back(el_name+"_L");
    }
    for (std::string el_name : data_struct::xrf::Element_Symbols)
    {
        element_lines.push_back(el_name+"_M");
    }

    element_lines.push_back(data_struct::xrf::STR_COHERENT_SCT_AMPLITUDE);
    element_lines.push_back(data_struct::xrf::STR_COMPTON_AMPLITUDE);
    element_lines.push_back(data_struct::xrf::STR_NUM_ITR);

    int i=0;
    //save by element Z order
    //for(const auto& iter : *element_counts)
    for (std::string el_name : element_lines)
    {
        char tmp_char[255] = {0};
        if(element_counts->count(el_name) < 1 )
        {
            continue;
        }
        offset[0] = i;
        offset_3d[0] = i;

        H5Sselect_hyperslab (dataspace_ch_id, H5S_SELECT_SET, offset, NULL, count, NULL);
        H5Sselect_hyperslab (dataspace_ch_off_id, H5S_SELECT_SET, offset2, NULL, count, NULL);

        el_name.copy(tmp_char, 254);

        status = H5Dwrite (dset_ch_id, memtype, dataspace_ch_off_id, dataspace_ch_id, H5P_DEFAULT, (void*)tmp_char);

        H5Sselect_hyperslab(filespace, H5S_SELECT_SET, offset_3d, NULL, chunk_dims, NULL);

        status = H5Dwrite(dset_id, H5T_NATIVE_REAL, memoryspace, filespace, H5P_DEFAULT, (void*)element_counts->at(el_name).data());
        
        i++;
    }

    H5Dclose(dset_id);
    H5Dclose(dset_ch_id);
    H5Sclose(memoryspace);
    H5Sclose(filespace);
    H5Sclose(dataspace_ch_off_id);
    H5Sclose(dataspace_ch_id);
    H5Tclose(filetype);
    H5Tclose(memtype);
    H5Pclose(dcpl_id);    
    H5Sclose(dataspace_id);
    H5Gclose(fit_grp_id);
    H5Gclose(xrf_grp_id);
    H5Gclose(maps_grp_id);

    end = std::chrono::system_clock::now();
    std::chrono::duration<double> elapsed_seconds = end-start;

    logit << "elapsed time: " << elapsed_seconds.count() << "s"<<std::endl;


    return true;

}

//-----------------------------------------------------------------------------

bool HDF5_IO::save_quantification(data_struct::xrf::Quantification_Standard * quantification_standard,
                                  size_t row_idx_start,
                                  int row_idx_end,
                                  size_t col_idx_start,
                                  int col_idx_end)
{
    std::lock_guard<std::mutex> lock(_mutex);

    logit<<std::endl;

//hid_t error_stack = H5Eget_current_stack();
//H5Eset_auto2(error_stack, NULL, NULL);

    std::chrono::time_point<std::chrono::system_clock> start, end;
    start = std::chrono::system_clock::now();

    hid_t    dset_id, memoryspace_id, filespace_id, dataspace_id, filetype, dataspace_ch_id, memtype,  dset_ch_id, q_int_spec_grp_id;
    hid_t   memtype_label, filetype_label, q_memoryspace_label_id, q_dataspace_label_id;
    herr_t   error;

    hid_t q_dataspace_id, q_memoryspace_id, q_filespace_id, q_dset_id, q_grp_id, q_fit_grp_id, maps_grp_id, status, scalers_grp_id, xrf_fits_grp_id;
    hid_t dset_labels_id;
    hsize_t offset[3];
    hsize_t count[3];

    hsize_t q_dims_out[2];

    if(_cur_file_id < 0)
    {
        logit << "Error: hdf5 file was never initialized. Call start_save_seq() before this function." << std::endl;
        return false;
    }


    offset[0] = 0;
    offset[1] = 0;
    offset[2] = 0;
    count[0] = 1;
    count[1] = 0;
    count[2] = 0;
//    chunk_dims[0] = 1;
//    chunk_dims[1] = 1;
//    chunk_dims[2] = dims_out[2];

//    dcpl_id = H5Pcreate(H5P_DATASET_CREATE);
//    H5Pset_chunk(dcpl_id, 3, chunk_dims);
//    H5Pset_deflate (dcpl_id, 7);

//    memoryspace = H5Screate_simple(3, count, NULL);
//    filespace = H5Screate_simple(3, dims_out, NULL);

//    dataspace_id = H5Screate_simple (3, dims_out, NULL);

//    dataspace_ch_id = H5Screate_simple (1, dims_out, NULL);


//    H5Sselect_hyperslab (memoryspace, H5S_SELECT_SET, offset, NULL, count, NULL);

    maps_grp_id = H5Gopen(_cur_file_id, "MAPS", H5P_DEFAULT);
    if(maps_grp_id < 0)
        maps_grp_id = H5Gcreate(_cur_file_id, "MAPS", H5P_DEFAULT, H5P_DEFAULT, H5P_DEFAULT);
    if(maps_grp_id < 0)
    {
        logit<<"Error creating group 'MAPS'"<<std::endl;
        return false;
    }

    filetype = H5Tcopy (H5T_FORTRAN_S1);
    H5Tset_size (filetype, 256);
    memtype = H5Tcopy (H5T_C_S1);
    status = H5Tset_size (memtype, 255);


    filetype_label = H5Tcopy(H5T_FORTRAN_S1);
    H5Tset_size(filetype_label, 10);
    memtype_label = H5Tcopy(H5T_C_S1);
    status = H5Tset_size(memtype_label, 10);


    //--                        save calibration curve                  --

    if( quantification_standard != nullptr && quantification_standard->processed() == true)
    {

        q_grp_id = H5Gopen(maps_grp_id, "Quantification", H5P_DEFAULT);
        if(q_grp_id < 0)
            q_grp_id = H5Gcreate(maps_grp_id, "Quantification", H5P_DEFAULT, H5P_DEFAULT, H5P_DEFAULT);
        if(q_grp_id < 0)
        {
            logit<<"Error creating group MAPS/Quantification"<<std::endl;
            return false;
        }

        scalers_grp_id = H5Gopen(q_grp_id, "Scalers", H5P_DEFAULT);
        if(scalers_grp_id < 0)
            scalers_grp_id = H5Gcreate(q_grp_id, "Scalers", H5P_DEFAULT, H5P_DEFAULT, H5P_DEFAULT);
        if(scalers_grp_id < 0)
        {
            logit<<"Error creating group MAPS/Quantification/Scalers"<<std::endl;
            return false;
        }

        xrf_fits_grp_id = H5Gopen(q_grp_id, "XRF_Analyzed", H5P_DEFAULT);
        if(xrf_fits_grp_id < 0)
            xrf_fits_grp_id = H5Gcreate(q_grp_id, "XRF_Analyzed", H5P_DEFAULT, H5P_DEFAULT, H5P_DEFAULT);
        if(xrf_fits_grp_id < 0)
        {
            logit<<"Error creating group MAPS/Quantification/XRF_Analyzed"<<std::endl;
            return false;
        }

        //save quantification_standard element weights
        const std::unordered_map<std::string, data_struct::xrf::Element_Quant> e_weights = quantification_standard->element_weights();
        count[0] = e_weights.size();
        memoryspace_id = H5Screate_simple(1, count, NULL);
        filespace_id = H5Screate_simple(1, count, NULL);
        dataspace_id = H5Screate_simple (1, count, NULL);
        dataspace_ch_id = H5Screate_simple (1, count, NULL);
        dset_id = H5Dcreate (q_grp_id, "Element_Weights", H5T_INTEL_R, dataspace_id, H5P_DEFAULT, H5P_DEFAULT, H5P_DEFAULT);
        dset_ch_id = H5Dcreate (q_grp_id, "Element_Weights_Names", filetype, dataspace_id, H5P_DEFAULT, H5P_DEFAULT, H5P_DEFAULT);
        offset[0] = 0;
        count[0] = 1;
        H5Sselect_hyperslab (memoryspace_id, H5S_SELECT_SET, offset, NULL, count, NULL);
        int offset_idx = 0;
        for(auto itr: e_weights)
        {
            offset[0] = offset_idx;
            H5Sselect_hyperslab (filespace_id, H5S_SELECT_SET, offset, NULL, count, NULL);

            status = H5Dwrite (dset_id, H5T_NATIVE_REAL, memoryspace_id, filespace_id, H5P_DEFAULT, (void*)&(itr.second.weight));
            char tmp_char[255] = {0};
            itr.first.copy(tmp_char, 254);
            status = H5Dwrite (dset_ch_id, memtype, memoryspace_id, filespace_id, H5P_DEFAULT, (void*)tmp_char);

            offset_idx++;
        }
        H5Dclose(dset_id);
        H5Dclose(dset_ch_id);
        H5Sclose(memoryspace_id);
        H5Sclose(filespace_id);
        H5Sclose(dataspace_id);
        H5Sclose(dataspace_ch_id);


        q_int_spec_grp_id = H5Gopen(q_grp_id, "Integrated_Spectra", H5P_DEFAULT);
        if(q_int_spec_grp_id < 0)
           q_int_spec_grp_id  = H5Gcreate(q_grp_id, "Integrated_Spectra", H5P_DEFAULT, H5P_DEFAULT, H5P_DEFAULT);
        if(q_int_spec_grp_id < 0)
        {
            logit<<"Error creating group MAPS/Quantification/Integrated_Spectra"<<std::endl;
            return false;
        }

        //save quantification_standard integrated spectra
        data_struct::xrf::Spectra spectra = quantification_standard->integrated_spectra();
        count[0] = spectra.size();
        memoryspace_id = H5Screate_simple(1, count, NULL);
        filespace_id = H5Screate_simple(1, count, NULL);
        dataspace_id = H5Screate_simple (1, count, NULL);
        dset_id = H5Dcreate (q_int_spec_grp_id, "Spectra", H5T_INTEL_R, dataspace_id, H5P_DEFAULT, H5P_DEFAULT, H5P_DEFAULT);
        offset[0] = 0;
        H5Sselect_hyperslab (filespace_id, H5S_SELECT_SET, offset, NULL, count, NULL);
        status = H5Dwrite (dset_id, H5T_NATIVE_REAL, memoryspace_id, filespace_id, H5P_DEFAULT, (void*)&spectra[0]);
        H5Dclose(dset_id);
        H5Sclose(memoryspace_id);
        H5Sclose(filespace_id);
        H5Sclose(dataspace_id);


        //save standard name
        count[0] = 1;
        dataspace_id = H5Screate_simple (1, count, NULL);
        memoryspace_id = H5Screate_simple (1, count, NULL);
        dset_ch_id = H5Dcreate (q_grp_id, "Standard_Name", filetype, dataspace_id, H5P_DEFAULT, H5P_DEFAULT, H5P_DEFAULT);
        char tmp_char[255] = {0};
        quantification_standard->standard_filename().copy(tmp_char, 254);
        status = H5Dwrite (dset_ch_id, memtype, memoryspace_id, dataspace_id, H5P_DEFAULT, (void*)tmp_char);
        H5Dclose(dset_ch_id);
        H5Sclose(dataspace_id);

        //save sr_current
        dataspace_id = H5Screate_simple (1, count, NULL);
        dset_id = H5Dcreate (scalers_grp_id, "SR_Current", H5T_INTEL_R, dataspace_id, H5P_DEFAULT, H5P_DEFAULT, H5P_DEFAULT);
        status = H5Dwrite (dset_id, H5T_NATIVE_REAL, memoryspace_id, dataspace_id, H5P_DEFAULT, (void*)&(quantification_standard->sr_current()));
        H5Dclose(dset_id);
        H5Sclose(dataspace_id);

        //save us_ic
        dataspace_id = H5Screate_simple (1, count, NULL);
        dset_id = H5Dcreate (scalers_grp_id, "US_IC", H5T_INTEL_R, dataspace_id, H5P_DEFAULT, H5P_DEFAULT, H5P_DEFAULT);
        status = H5Dwrite (dset_id, H5T_NATIVE_REAL, memoryspace_id, dataspace_id, H5P_DEFAULT, (void*)&(quantification_standard->US_IC()));
        H5Dclose(dset_id);
        H5Sclose(dataspace_id);

        //save ds_ic
        dataspace_id = H5Screate_simple (1, count, NULL);
        dset_id = H5Dcreate (scalers_grp_id, "DS_IC", H5T_INTEL_R, dataspace_id, H5P_DEFAULT, H5P_DEFAULT, H5P_DEFAULT);
        status = H5Dwrite (dset_id, H5T_NATIVE_REAL, memoryspace_id, dataspace_id, H5P_DEFAULT, (void*)&(quantification_standard->DS_IC()));
        H5Dclose(dset_id);
        H5Sclose(dataspace_id);


        //save real_time
        real_t save_val = spectra.elapsed_realtime();
        dataspace_id = H5Screate_simple (1, count, NULL);
        dset_id = H5Dcreate (q_int_spec_grp_id, "Elapsed_Realtime", H5T_INTEL_R, dataspace_id, H5P_DEFAULT, H5P_DEFAULT, H5P_DEFAULT);
        status = H5Dwrite (dset_id, H5T_NATIVE_REAL, memoryspace_id, dataspace_id, H5P_DEFAULT, (void*)&save_val);
        H5Dclose(dset_id);
        H5Sclose(dataspace_id);

        //save life_time
        save_val = spectra.elapsed_lifetime();
        dataspace_id = H5Screate_simple (1, count, NULL);
        dset_id = H5Dcreate (q_int_spec_grp_id, "Elapsed_Livetime", H5T_INTEL_R, dataspace_id, H5P_DEFAULT, H5P_DEFAULT, H5P_DEFAULT);
        status = H5Dwrite (dset_id, H5T_NATIVE_REAL, memoryspace_id, dataspace_id, H5P_DEFAULT, (void*)&save_val);
        H5Dclose(dset_id);
        H5Sclose(memoryspace_id);
        H5Sclose(dataspace_id);

        //save input counts
        save_val = spectra.input_counts();
        dataspace_id = H5Screate_simple (1, count, NULL);
        dset_id = H5Dcreate (q_int_spec_grp_id, "Input_Counts", H5T_INTEL_R, dataspace_id, H5P_DEFAULT, H5P_DEFAULT, H5P_DEFAULT);
        status = H5Dwrite (dset_id, H5T_NATIVE_REAL, memoryspace_id, dataspace_id, H5P_DEFAULT, (void*)&save_val);
        H5Dclose(dset_id);
        H5Sclose(memoryspace_id);
        H5Sclose(dataspace_id);

        //save output counts
        save_val = spectra.output_counts();
        dataspace_id = H5Screate_simple (1, count, NULL);
        dset_id = H5Dcreate (q_int_spec_grp_id, "Output_Counts", H5T_INTEL_R, dataspace_id, H5P_DEFAULT, H5P_DEFAULT, H5P_DEFAULT);
        status = H5Dwrite (dset_id, H5T_NATIVE_REAL, memoryspace_id, dataspace_id, H5P_DEFAULT, (void*)&save_val);
        H5Dclose(dset_id);
        H5Sclose(memoryspace_id);
        H5Sclose(dataspace_id);

        //save calibration curves
        //data_struct::xrf::Quantifiers quantifiers = quantification_standard->calibration_curves.at(path);
        //auto shell_itr = quantification_standard->_calibration_curves.begin();

        q_dims_out[0] = 3;// shells K, L, and M
        q_dims_out[1] = 93; // elements 1 - 92

        offset[0] = 0;
        offset[1] = 0;
        offset[2] = 0;

        count[0] = 1;
        count[1] = 1;
        count[2] = 0;

        q_memoryspace_label_id = H5Screate_simple(2, count, NULL);

        count[0] = 1;
        count[1] = q_dims_out[1];
        count[2] = 0;

        q_memoryspace_id = H5Screate_simple(2, count, NULL);
        q_filespace_id = H5Screate_simple(2, q_dims_out, NULL);
        q_dataspace_label_id = H5Screate_simple (2, q_dims_out, NULL);
        q_dataspace_id = H5Screate_simple (2, q_dims_out, NULL);
        //q_dataspace_ch_id = H5Screate_simple (1, q_dims_out, NULL);


        for (auto& qitr: quantification_standard->calibration_curves)
        {

            q_fit_grp_id = H5Gopen(xrf_fits_grp_id, qitr.first.c_str(), H5P_DEFAULT);
            if(q_fit_grp_id < 0)
                q_fit_grp_id = H5Gcreate(xrf_fits_grp_id, qitr.first.c_str(), H5P_DEFAULT, H5P_DEFAULT, H5P_DEFAULT);
            if(q_fit_grp_id < 0)
            {
                logit<<"Error creating group MAPS/Quantification/"<<qitr.first<<std::endl;
                return false;
            }

            //save quantification_standard counts
            const std::unordered_map<std::string, std::unordered_map<std::string, real_t> > all_element_counts = quantification_standard->element_counts();
            std::unordered_map<std::string, real_t> element_counts = all_element_counts.at(qitr.first);
            count[0] = element_counts.size();
            dataspace_id = H5Screate_simple (1, count, NULL);
            memoryspace_id = H5Screate_simple(1, count, NULL);
            filespace_id = H5Screate_simple(1, count, NULL);
            dset_id = H5Dcreate (q_fit_grp_id, "Counts_Per_Sec", H5T_INTEL_R, dataspace_id, H5P_DEFAULT, H5P_DEFAULT, H5P_DEFAULT);
            dset_ch_id = H5Dcreate (q_fit_grp_id, "Channel_Names", filetype, dataspace_id, H5P_DEFAULT, H5P_DEFAULT, H5P_DEFAULT);
            //create save ordered vector by element Z number with K , L, M lines
            std::vector<std::string> element_lines;
            for (std::string el_name : data_struct::xrf::Element_Symbols)
            {
                element_lines.push_back(el_name);
            }
            for (std::string el_name : data_struct::xrf::Element_Symbols)
            {
                element_lines.push_back(el_name+"_L");
            }
            for (std::string el_name : data_struct::xrf::Element_Symbols)
            {
                element_lines.push_back(el_name+"_M");
            }

            element_lines.push_back(data_struct::xrf::STR_NUM_ITR);

            offset_idx = 0;
            offset[0] = 0;
            count[0] = 1;
            H5Sselect_hyperslab (memoryspace_id, H5S_SELECT_SET, offset, NULL, count, NULL);
            //save by element Z order
            for (std::string el_name : element_lines)
            {
                if(element_counts.count(el_name) < 1 )
                {
                    continue;
                }
                offset[0] = offset_idx;
                real_t val = element_counts.at(el_name);

                H5Sselect_hyperslab (filespace_id, H5S_SELECT_SET, offset, NULL, count, NULL);
                char tmp_char[255] = {0};
                el_name.copy(tmp_char, 254);
                status = H5Dwrite (dset_ch_id, memtype, memoryspace_id, filespace_id, H5P_DEFAULT, (void*)tmp_char);
                status = H5Dwrite (dset_id, H5T_NATIVE_REAL, memoryspace_id, filespace_id, H5P_DEFAULT, (void*)&val);

                offset_idx++;
            }
            H5Dclose(dset_id);
            H5Dclose(dset_ch_id);
            H5Sclose(memoryspace_id);
            H5Sclose(filespace_id);
            H5Sclose(dataspace_id);


            dset_labels_id = H5Dopen (q_fit_grp_id, "Calibration_Curve_Labels", H5P_DEFAULT);
            if(dset_labels_id < 0)
                dset_labels_id = H5Dcreate (q_fit_grp_id, "Calibration_Curve_Labels", filetype_label, q_dataspace_label_id, H5P_DEFAULT, H5P_DEFAULT, H5P_DEFAULT);


            for (size_t i =0; i< qitr.second.calib_curves.size(); i++)
            {

                std::string q_dset_name = "Calibration_Curve_" + qitr.second.calib_curves[i].quantifier_name;

                q_dset_id = H5Dopen (q_fit_grp_id, q_dset_name.c_str(), H5P_DEFAULT);
                if(q_dset_id < 0)
                    q_dset_id = H5Dcreate (q_fit_grp_id, q_dset_name.c_str(), H5T_INTEL_R, q_dataspace_id, H5P_DEFAULT, H5P_DEFAULT, H5P_DEFAULT);
                if(q_dset_id < 0)
                {
                    logit<<"Error creating dataset MAPS/Quantification/"<<q_dset_name<<"/"<<q_dset_name<<std::endl;
                    continue;
                }


                //for(auto& shell_itr : quant_itr.second)
                for(size_t j=0; j<3; j++)
                {
                    char label[10] = {0};
                    //int element_offset = 0;
                    //create dataset for different shell curves
                    std::vector<real_t> calibration_curve = qitr.second.calib_curves[i].shell_curves[j];
                    std::vector<std::string> calibration_curve_labels = qitr.second.calib_curves[i].shell_curves_labels[j];
                    offset[0] = j;
                    offset[1] = 0;

                    count[0] = 1;
                    count[1] = q_dims_out[1];
                    //H5Sselect_hyperslab (q_dataspace_ch_id, H5S_SELECT_SET, offset, NULL, count, NULL);
                    //H5Sselect_hyperslab (q_dataspace_ch_off_id, H5S_SELECT_SET, &offset[2], NULL, count, NULL);
                    //status = H5Dwrite (q_dset_ch_id, memtype, q_dataspace_ch_off_id, q_dataspace_ch_id, H5P_DEFAULT, (void*)(el_name.c_str()));

                    H5Sselect_hyperslab (q_filespace_id, H5S_SELECT_SET, offset, NULL, count, NULL);
                    status = H5Dwrite (q_dset_id, H5T_NATIVE_REAL, q_memoryspace_id, q_filespace_id, H5P_DEFAULT, (void*)&calibration_curve[0]);

                    for(size_t k=0; k<calibration_curve_labels.size(); k++)
                    {
                        memset(label, 0, 10);
                        calibration_curve_labels[k].copy(&label[0], 9);
                        offset[1] = k;
                        count[1] = 1;
                        status = H5Sselect_hyperslab (q_filespace_id, H5S_SELECT_SET, offset, NULL, count, NULL);
                        status = H5Dwrite (dset_labels_id, memtype_label, q_memoryspace_label_id, q_filespace_id, H5P_DEFAULT, (void*)&label[0]);
                    }

                }
                H5Dclose(q_dset_id);
            }

            H5Dclose(dset_labels_id);
            H5Gclose(q_fit_grp_id);
        }

        //H5Dclose(q_dset_ch_id);
        H5Sclose(q_filespace_id);
        H5Sclose(q_memoryspace_id);
        H5Sclose(q_dataspace_label_id);
        H5Sclose(q_memoryspace_label_id);
        H5Sclose(q_dataspace_id);
        //H5Sclose(q_dataspace_ch_id);
        H5Gclose(xrf_fits_grp_id);
        H5Gclose(scalers_grp_id);
        H5Gclose(q_int_spec_grp_id);
        H5Gclose(q_grp_id);



    }

    H5Tclose(filetype);
    H5Tclose(memtype);

    H5Tclose(filetype_label);
    H5Tclose(memtype_label);



//    H5Dclose(dset_id);
//    H5Dclose(dset_ch_id);
//    H5Sclose(memoryspace);
//    H5Sclose(filespace);
//    H5Sclose(dataspace_ch_off_id);
//    H5Sclose(dataspace_ch_id);
//    H5Pclose(dcpl_id);
//    H5Sclose(dataspace_id);
//    H5Gclose(xrf_grp_id);
    H5Gclose(maps_grp_id);

    end = std::chrono::system_clock::now();
    std::chrono::duration<double> elapsed_seconds = end-start;

    logit << "elapsed time: " << elapsed_seconds.count() << "s"<<std::endl;



    return true;

}

//-----------------------------------------------------------------------------

bool HDF5_IO::_save_scan_meta_data(hid_t scan_grp_id, struct mda_file *mda_scalers)
{
    hid_t dataspace_id = -1, memoryspace_id = -1, filespace_id = -1;
	hid_t status;
	hid_t filetype, memtype;
    hid_t dset_id = -1;
	
	hsize_t offset[1] = { 0 };
	hsize_t count[1] = { 1 };

	bool single_row_scan = false;

    logit<<std::endl;

	try
	{

        filetype = H5Tcopy(H5T_FORTRAN_S1);
		H5Tset_size(filetype, 256);
		memtype = H5Tcopy(H5T_C_S1);
        status = H5Tset_size(memtype, 255);


		memoryspace_id = H5Screate_simple(1, count, NULL);

		//save scan positions
		if (mda_scalers->scan->scan_rank > 1)
		{
			if (mda_scalers->header->data_rank == 2)
			{
				if (mda_scalers->header->dimensions[1] == 2000)
				{
					single_row_scan = true;
				}
			}

			if (single_row_scan)
			{
				count[0] = 1;
				dataspace_id = H5Screate_simple(1, count, NULL);
                dset_id = H5Dcreate(scan_grp_id, "y_axis", H5T_INTEL_F64, dataspace_id, H5P_DEFAULT, H5P_DEFAULT, H5P_DEFAULT);
				if (dset_id < 0)
				{
                    logit << "Error creating dataset 'y_axis'" << std::endl;
                    H5Sclose(dataspace_id);
                    H5Sclose(filespace_id);
					return false;
				}
				H5Dclose(dset_id);
				H5Sclose(dataspace_id);

                if(mda_scalers->scan->last_point == 0)
                    count[0] = 1;
                else
                    count[0] = mda_scalers->scan->last_point;
				dataspace_id = H5Screate_simple(1, count, NULL);
				filespace_id = H5Screate_simple(1, count, NULL);
                dset_id = H5Dcreate(scan_grp_id, "x_axis", H5T_INTEL_F64, dataspace_id, H5P_DEFAULT, H5P_DEFAULT, H5P_DEFAULT);
				if (dset_id < 0)
				{
                    logit << "Error creating dataset 'x_axis'" << std::endl;
                    H5Sclose(dataspace_id);
                    H5Sclose(filespace_id);
					return false;
				}
				count[0] = 1;
				for (int32_t i = 0; i < mda_scalers->scan->last_point; i++)
				{
					offset[0] = i;
					double pos = mda_scalers->scan->positioners_data[0][i];
					H5Sselect_hyperslab(filespace_id, H5S_SELECT_SET, offset, NULL, count, NULL);
                    status = H5Dwrite(dset_id, H5T_NATIVE_DOUBLE, memoryspace_id, filespace_id, H5P_DEFAULT, (void*)&pos);
				}
				H5Dclose(dset_id);
				H5Sclose(dataspace_id);
				H5Sclose(filespace_id);


                //save requested rows
                count[0] = 1;
                dataspace_id = H5Screate_simple(1, count, NULL);
                filespace_id = H5Screate_simple(1, count, NULL);
                dset_id = H5Dcreate(scan_grp_id, "requested_rows", H5T_INTEL_I32, dataspace_id, H5P_DEFAULT, H5P_DEFAULT, H5P_DEFAULT);
                if (dset_id < 0)
                {
                    logit << "Error creating dataset 'requested_rows'" << std::endl;
                    H5Sclose(dataspace_id);
                    H5Sclose(filespace_id);
                    return false;
                }
                int value = 1;
                status = H5Dwrite(dset_id, H5T_NATIVE_INT, memoryspace_id, filespace_id, H5P_DEFAULT, (void*)&value);
                H5Dclose(dset_id);
                H5Sclose(dataspace_id);
                H5Sclose(filespace_id);

                //save requested cols
                count[0] = 1;
                dataspace_id = H5Screate_simple(1, count, NULL);
                filespace_id = H5Screate_simple(1, count, NULL);
                dset_id = H5Dcreate(scan_grp_id, "requested_cols", H5T_INTEL_I32, dataspace_id, H5P_DEFAULT, H5P_DEFAULT, H5P_DEFAULT);
                if (dset_id < 0)
                {
                    logit << "Error creating dataset 'requested_cols'" << std::endl;
                    H5Sclose(dataspace_id);
                    H5Sclose(filespace_id);
                    return false;
                }
                value = mda_scalers->header->dimensions[0];
                status = H5Dwrite(dset_id, H5T_NATIVE_INT, memoryspace_id, filespace_id, H5P_DEFAULT, (void*)&value);
                H5Dclose(dset_id);
                H5Sclose(dataspace_id);
                H5Sclose(filespace_id);

			}
			else
			{
                //save y axis
                if(mda_scalers->scan->last_point == 0)
                    count[0] = 1;
                else
                    count[0] = mda_scalers->scan->last_point;
				dataspace_id = H5Screate_simple(1, count, NULL);
				filespace_id = H5Screate_simple(1, count, NULL);
                dset_id = H5Dcreate(scan_grp_id, "y_axis", H5T_INTEL_F64, dataspace_id, H5P_DEFAULT, H5P_DEFAULT, H5P_DEFAULT);
				if (dset_id < 0)
				{
                    logit << "Error creating dataset 'y_axis'" << std::endl;
                    H5Sclose(dataspace_id);
                    H5Sclose(filespace_id);
					return false;
				}
				count[0] = 1;
				for (int32_t i = 0; i < mda_scalers->scan->last_point; i++)
				{
					offset[0] = i;
					double pos = mda_scalers->scan->positioners_data[0][i];
					H5Sselect_hyperslab(filespace_id, H5S_SELECT_SET, offset, NULL, count, NULL);
                    status = H5Dwrite(dset_id, H5T_NATIVE_DOUBLE, memoryspace_id, filespace_id, H5P_DEFAULT, (void*)&pos);
				}
				H5Dclose(dset_id);
				H5Sclose(dataspace_id);
				H5Sclose(filespace_id);

                //save x axis
                if(mda_scalers->scan->sub_scans[0]->last_point == 0)
                    count[0] = 1;
                else
                    count[0] = mda_scalers->scan->sub_scans[0]->last_point;
				dataspace_id = H5Screate_simple(1, count, NULL);
				filespace_id = H5Screate_simple(1, count, NULL);
                dset_id = H5Dcreate(scan_grp_id, "x_axis", H5T_INTEL_F64, dataspace_id, H5P_DEFAULT, H5P_DEFAULT, H5P_DEFAULT);
				if (dset_id < 0)
				{
                    logit << "Error creating dataset 'x_axis'" << std::endl;
                    H5Sclose(dataspace_id);
                    H5Sclose(filespace_id);
					return false;
				}
				count[0] = 1;
				for (int32_t i = 0; i < mda_scalers->scan->sub_scans[0]->last_point; i++)
				{
					offset[0] = i;
					double pos = mda_scalers->scan->sub_scans[0]->positioners_data[0][i];
					H5Sselect_hyperslab(filespace_id, H5S_SELECT_SET, offset, NULL, count, NULL);
                    status = H5Dwrite(dset_id, H5T_NATIVE_DOUBLE, memoryspace_id, filespace_id, H5P_DEFAULT, (void*)&pos);
				}
				H5Dclose(dset_id);
				H5Sclose(dataspace_id);
				H5Sclose(filespace_id);


                //save requested rows
                count[0] = 1;
                dataspace_id = H5Screate_simple(1, count, NULL);
                filespace_id = H5Screate_simple(1, count, NULL);
                dset_id = H5Dcreate(scan_grp_id, "requested_rows", H5T_INTEL_I32, dataspace_id, H5P_DEFAULT, H5P_DEFAULT, H5P_DEFAULT);
                if (dset_id < 0)
                {
                    logit << "Error creating dataset 'requested_rows'" << std::endl;
                    H5Sclose(dataspace_id);
                    H5Sclose(filespace_id);
                    return false;
                }
                int value = mda_scalers->header->dimensions[0];
                status = H5Dwrite(dset_id, H5T_NATIVE_INT, memoryspace_id, filespace_id, H5P_DEFAULT, (void*)&value);
                H5Dclose(dset_id);
                H5Sclose(dataspace_id);
                H5Sclose(filespace_id);

                //save requested cols
                count[0] = 1;
                dataspace_id = H5Screate_simple(1, count, NULL);
                filespace_id = H5Screate_simple(1, count, NULL);
                dset_id = H5Dcreate(scan_grp_id, "requested_cols", H5T_INTEL_I32, dataspace_id, H5P_DEFAULT, H5P_DEFAULT, H5P_DEFAULT);
                if (dset_id < 0)
                {
                    logit << "Error creating dataset 'requested_cols'" << std::endl;
                    H5Sclose(dataspace_id);
                    H5Sclose(filespace_id);
                    return false;
                }
                value = mda_scalers->header->dimensions[1];
                status = H5Dwrite(dset_id, H5T_NATIVE_INT, memoryspace_id, filespace_id, H5P_DEFAULT, (void*)&value);
                H5Dclose(dset_id);
                H5Sclose(dataspace_id);
                H5Sclose(filespace_id);

			}

		}

		//save write date
		count[0] = 1;

		dset_id = H5Dcreate(scan_grp_id, "scan_time_stamp", filetype, memoryspace_id, H5P_DEFAULT, H5P_DEFAULT, H5P_DEFAULT);
		if (dset_id < 0)
		{
            logit << "Error creating dataset 'scan_time_stamp'" << std::endl;
			return false;
		}
		if (mda_scalers->scan->time != nullptr)
		{
			std::string str_time = std::string(mda_scalers->scan->time);
            char tmp_char[255] = {0};
            str_time.copy(tmp_char, 254);
            status = H5Dwrite(dset_id, memtype, memoryspace_id, memoryspace_id, H5P_DEFAULT, (void*)tmp_char);
		}
        if(dset_id > -1)
        {
            H5Dclose(dset_id);
            dset_id = -1;
        }
		dset_id = H5Dcreate(scan_grp_id, "name", filetype, memoryspace_id, H5P_DEFAULT, H5P_DEFAULT, H5P_DEFAULT);
		if (dset_id < 0)
		{
            logit << "Error creating dataset 'name'" << std::endl;
			return false;
		}
		if(mda_scalers->scan->name != nullptr)
		{
			std::string str_name = std::string(mda_scalers->scan->name);
            char tmp_char[255] = {0};
            str_name.copy(tmp_char, 254);
            status = H5Dwrite(dset_id, memtype, memoryspace_id, memoryspace_id, H5P_DEFAULT, (void*)tmp_char);
		}

        H5Tclose(filetype);
        H5Tclose(memtype);

        if(dset_id > -1)
        {
            H5Dclose(dset_id);
            dset_id = -1;
        }
        if(memoryspace_id > -1)
        {
            H5Sclose(memoryspace_id);
            memoryspace_id = -1;
        }
	}
	catch (...)
	{
        logit << "Error saving MAPS/Scan meta data" << std::endl;
		return false;
	}

	return true;
}

//-----------------------------------------------------------------------------

bool HDF5_IO::_save_extras(hid_t scan_grp_id, struct mda_file *mda_scalers)
{

    hid_t filespace_id = -1, filespace_id2 = -1, filespace_id3 = -1, filespace_id4 = -1;
    hid_t memoryspace_id = -1, memoryspace_id2 = -1, memoryspace_id3 = -1, memoryspace_id4 = -1;
    hid_t status = -1;
	hid_t filetype, memtype;
    hid_t dset_desc_id = -1, dset_unit_id = -1, dset_id = -1, dset_val_id = -1;
    hid_t extra_grp_id = -1;
	
	hsize_t offset[1] = { 0 };
	hsize_t count[1] = { 1 };

    logit<<std::endl;

	if (mda_scalers->extra == nullptr)
	{
		return false;
	}

	try
	{

        filetype = H5Tcopy(H5T_FORTRAN_S1);
        H5Tset_size(filetype, 256);
		memtype = H5Tcopy(H5T_C_S1);
        status = H5Tset_size(memtype, 255);

        //logit<<"extra_pvs group"<<std::endl;
		extra_grp_id = H5Gopen(scan_grp_id, "Extra_PVs", H5P_DEFAULT);
		if (extra_grp_id < 0)
			extra_grp_id = H5Gcreate(scan_grp_id, "Extra_PVs", H5P_DEFAULT, H5P_DEFAULT, H5P_DEFAULT);
		if (extra_grp_id < 0)
		{
            logit << "Error creating group MAPS/Scan/Extra_PVs" << std::endl;
			return false;
		}

		//save extra pv's
		count[0] = (size_t)mda_scalers->extra->number_pvs;
		filespace_id = H5Screate_simple(1, count, NULL);
        //logit<<"names dataset"<<std::endl;
        dset_id = H5Dcreate(extra_grp_id, "Names", filetype, filespace_id, H5P_DEFAULT, H5P_DEFAULT, H5P_DEFAULT);
		if (dset_id < 0)
		{
            logit << "Error creating dataset MAPS/Scan/Extra_PVs/Names" << std::endl;
            if(filespace_id > -1)
            {
                H5Sclose(filespace_id);
                filespace_id = -1;
            }
            if(extra_grp_id > -1)
            {
                H5Gclose(extra_grp_id);
                extra_grp_id = -1;
            }
            return false;
		}

        filespace_id2 = H5Screate_simple(1, count, NULL);
        //logit<<"values dataset"<<std::endl;
        dset_val_id = H5Dcreate(extra_grp_id, "Values", filetype, filespace_id2, H5P_DEFAULT, H5P_DEFAULT, H5P_DEFAULT);
		if (dset_val_id < 0)
		{
            logit << "Error creating dataset MAPS/Scan/Extra_PVs/Values" << std::endl;
            if(filespace_id > -1)
            {
                H5Sclose(filespace_id);
                filespace_id = -1;
            }
            if(filespace_id2 > -1)
            {
                H5Sclose(filespace_id2);
                filespace_id2 = -1;
            }
            if(extra_grp_id > -1)
            {
                H5Gclose(extra_grp_id);
                extra_grp_id = -1;
            }
            return false;
		}

        filespace_id3 = H5Screate_simple(1, count, NULL);
        //logit<<"desc dataset"<<std::endl;
        dset_desc_id = H5Dcreate(extra_grp_id, "Description", filetype, filespace_id3, H5P_DEFAULT, H5P_DEFAULT, H5P_DEFAULT);
		if (dset_desc_id < 0)
		{
            logit << "Error creating dataset MAPS/Scan/Extra_PVs/Description" << std::endl;
            if(filespace_id > -1)
            {
                H5Sclose(filespace_id);
                filespace_id = -1;
            }
            if(filespace_id2 > -1)
            {
                H5Sclose(filespace_id2);
                filespace_id2 = -1;
            }
            if(filespace_id3 > -1)
            {
                H5Sclose(filespace_id3);
                filespace_id3 = -1;
            }
            if(extra_grp_id > -1)
            {
                H5Gclose(extra_grp_id);
                extra_grp_id = -1;
            }
            return false;
		}

        filespace_id4 = H5Screate_simple(1, count, NULL);
        //logit<<"unit dataset"<<std::endl;
        dset_unit_id = H5Dcreate(extra_grp_id, "Unit", filetype, filespace_id4, H5P_DEFAULT, H5P_DEFAULT, H5P_DEFAULT);
		if (dset_unit_id < 0)
		{
            logit << "Error creating dataset MAPS/Scan/Extra_PVs/Unit" << std::endl;
            if(filespace_id > -1)
            {
                H5Sclose(filespace_id);
                filespace_id = -1;
            }
            if(filespace_id2 > -1)
            {
                H5Sclose(filespace_id2);
                filespace_id2 = -1;
            }
            if(filespace_id3 > -1)
            {
                H5Sclose(filespace_id3);
                filespace_id3 = -1;
            }
            if(filespace_id4 > -1)
            {
                H5Sclose(filespace_id4);
                filespace_id4 = -1;
            }
            if(extra_grp_id > -1)
            {
                H5Gclose(extra_grp_id);
                extra_grp_id = -1;
            }
            return false;
		}

        count[0] = 1;

		std::string str_val;
		short* s_val;
		int* i_val;
		float* f_val;
		double* d_val;

        //logit<<"memspaces"<<std::endl;
		count[0] = 1;
		memoryspace_id = H5Screate_simple(1, count, NULL);
		H5Sselect_hyperslab(memoryspace_id, H5S_SELECT_SET, offset, NULL, count, NULL);
		memoryspace_id2 = H5Screate_simple(1, count, NULL);
		H5Sselect_hyperslab(memoryspace_id2, H5S_SELECT_SET, offset, NULL, count, NULL);
		memoryspace_id3 = H5Screate_simple(1, count, NULL);
		H5Sselect_hyperslab(memoryspace_id3, H5S_SELECT_SET, offset, NULL, count, NULL);
		memoryspace_id4 = H5Screate_simple(1, count, NULL);
		H5Sselect_hyperslab(memoryspace_id4, H5S_SELECT_SET, offset, NULL, count, NULL);

		for (int16_t i = 0; i < mda_scalers->extra->number_pvs; i++)
		{
			offset[0] = i;
			struct mda_pv * pv = mda_scalers->extra->pvs[i];
            if(pv == nullptr)
            {
                continue;
            }
			switch (pv->type)
			{

			case EXTRA_PV_STRING:
				str_val = std::string(pv->values);
				break;
				//case EXTRA_PV_INT8:

				//    break;
			case EXTRA_PV_INT16:
				s_val = (short*)pv->values;
				str_val = std::to_string(*s_val);
				break;
			case EXTRA_PV_INT32:
				i_val = (int*)pv->values;
				str_val = std::to_string(*i_val);
				break;
			case EXTRA_PV_FLOAT:
				f_val = (float*)pv->values;
				str_val = std::to_string(*f_val);
				break;
			case EXTRA_PV_DOUBLE:
				d_val = (double*)pv->values;
				str_val = std::to_string(*d_val);
				break;

			}

			H5Sselect_hyperslab(filespace_id, H5S_SELECT_SET, offset, NULL, count, NULL);
            H5Sselect_hyperslab(filespace_id2, H5S_SELECT_SET, offset, NULL, count, NULL);
            H5Sselect_hyperslab(filespace_id3, H5S_SELECT_SET, offset, NULL, count, NULL);
            H5Sselect_hyperslab(filespace_id4, H5S_SELECT_SET, offset, NULL, count, NULL);

			if (pv->name != nullptr)
			{
				//need this becuase it crashes on windows if we just pass the char *
                std::string name = std::string(pv->name);
                char tmp_char[255] = {0};
                name.copy(tmp_char, 254);
                status = H5Dwrite(dset_id, memtype, memoryspace_id, filespace_id, H5P_DEFAULT, (void*)tmp_char);
			}

            //logit<<"save val : "<<str_val<<" "<<str_val.length()<<std::endl;
            char tmp_char2[255] = {0};
            str_val.copy(tmp_char2, 254);
            status = H5Dwrite(dset_val_id, memtype, memoryspace_id2, filespace_id2, H5P_DEFAULT, (void*)tmp_char2);
			if (pv->description != nullptr)
			{
                std::string description = std::string(pv->description);
                char tmp_char[255] = {0};
                description.copy(tmp_char, 254);
                status = H5Dwrite(dset_desc_id, memtype, memoryspace_id3, filespace_id3, H5P_DEFAULT, (void*)tmp_char);
			}

			if (pv->unit != nullptr)
			{
                std::string unit = std::string(pv->unit);
                char tmp_char[255] = {0};
                unit.copy(tmp_char, 254);
                status = H5Dwrite(dset_unit_id, memtype, memoryspace_id4, filespace_id4, H5P_DEFAULT, (void*)tmp_char);
			}
		}

        H5Tclose(filetype);
        H5Tclose(memtype);

        if(dset_id > -1)
        {
            H5Dclose(dset_id);
            dset_id = -1;
        }
        if(dset_val_id > -1)
        {
            H5Dclose(dset_val_id);
            dset_val_id = -1;
        }
        if(dset_desc_id > -1)
        {
            H5Dclose(dset_desc_id);
            dset_desc_id = -1;
        }
        if(dset_unit_id > -1)
        {
            H5Dclose(dset_unit_id);
            dset_unit_id = -1;
        }
        if(memoryspace_id > -1)
        {
            H5Sclose(memoryspace_id);
            memoryspace_id = -1;
        }
        if(memoryspace_id2 > -1)
        {
            H5Sclose(memoryspace_id2);
            memoryspace_id2 = -1;
        }
        if(memoryspace_id3 > -1)
        {
            H5Sclose(memoryspace_id3);
            memoryspace_id3 = -1;
        }
        if(memoryspace_id4 > -1)
        {
            H5Sclose(memoryspace_id4);
            memoryspace_id4 = -1;
        }
        if(filespace_id > -1)
        {
            H5Sclose(filespace_id);
            filespace_id = -1;
        }
        if(filespace_id2 > -1)
        {
            H5Sclose(filespace_id2);
            filespace_id2 = -1;
        }
        if(filespace_id3 > -1)
        {
            H5Sclose(filespace_id3);
            filespace_id3 = -1;
        }
        if(filespace_id4 > -1)
        {
            H5Sclose(filespace_id4);
            filespace_id4 = -1;
        }
        if(extra_grp_id > -1)
        {
            H5Gclose(extra_grp_id);
            extra_grp_id = -1;
        }

	}
	catch (...)
	{
        if(dset_id > -1)
        {
            H5Dclose(dset_id);
            dset_id = -1;
        }
        if(dset_val_id > -1)
        {
            H5Dclose(dset_val_id);
            dset_val_id = -1;
        }
        if(dset_desc_id > -1)
        {
            H5Dclose(dset_desc_id);
            dset_desc_id = -1;
        }
        if(dset_unit_id > -1)
        {
            H5Dclose(dset_unit_id);
            dset_unit_id = -1;
        }
        if(memoryspace_id > -1)
        {
            H5Sclose(memoryspace_id);
            memoryspace_id = -1;
        }
        if(memoryspace_id2 > -1)
        {
            H5Sclose(memoryspace_id2);
            memoryspace_id2 = -1;
        }
        if(memoryspace_id3 > -1)
        {
            H5Sclose(memoryspace_id3);
            memoryspace_id3 = -1;
        }
        if(memoryspace_id4 > -1)
        {
            H5Sclose(memoryspace_id4);
            memoryspace_id4 = -1;
        }
        if(filespace_id > -1)
        {
            H5Sclose(filespace_id);
            filespace_id = -1;
        }
        if(filespace_id > -1)
        {
            H5Sclose(filespace_id);
            filespace_id = -1;
        }
        if(filespace_id2 > -1)
        {
            H5Sclose(filespace_id2);
            filespace_id2 = -1;
        }
        if(filespace_id3 > -1)
        {
            H5Sclose(filespace_id3);
            filespace_id3 = -1;
        }
        if(filespace_id4 > -1)
        {
            H5Sclose(filespace_id4);
            filespace_id4 = -1;
        }
        if(extra_grp_id > -1)
        {
            H5Gclose(extra_grp_id);
            extra_grp_id = -1;
        }
        logit << "Error creating group MAPS/Scan/Extra_PVs" << std::endl;
		return false;
	}
    //logit<<"done"<<std::endl;
	return true;
}

bool HDF5_IO::_save_scalers(hid_t maps_grp_id, struct mda_file *mda_scalers, size_t detector_num, data_struct::xrf::Params_Override * params_override, bool hasNetcdf)
{
    hid_t dataspace_id = -1, memoryspace_id = -1, filespace_id = -1, filespace_name_id = -1, memoryspace_str_id = -1;
    hid_t filetype, memtype;
    hid_t dset_names_id = -1;
    hid_t scalers_grp_id = -1;
    hid_t dcpl_id = -1, status;

    hsize_t offset[1] = { 0 };
    hsize_t count[1] = { 1 };

	hsize_t offset_2d[2] = { 0, 0 };
	hsize_t count_2d[2] = { 1, 1 };

    hsize_t offset_3d[3] = { 0, 0, 0 };
    hsize_t count_3d[3] = { 1, 1, 1 };

    int mda_time_scaler_idx = -1;
    real_t time_scaler_clock = 1.0;

    MDA_IO mda_io;

    bool single_row_scan = false;

    Eigen::Matrix<real_t, Eigen::Dynamic, Eigen::Dynamic, Eigen::RowMajor> scaler_mat, abs_cfg_mat, H_dpc_cfg_mat, V_dpc_cfg_mat, dia1_dpc_cfg_mat, dia2_dpc_cfg_mat;

    logit<<std::endl;

    //don't save these scalers
    std::list<std::string> ignore_scaler_strings = { "ELT1", "ERT1", "ICR1", "OCR1" };
    std::list<struct scaler_struct> scalers;

    hid_t dset_cps_id = -1;

	memoryspace_str_id = H5Screate_simple(1, count, NULL);

    try
    {

        if(params_override->time_scaler_clock.length() > 0)
        {
            time_scaler_clock = std::stod(params_override->time_scaler_clock);
        }

        filetype = H5Tcopy(H5T_FORTRAN_S1);
        H5Tset_size(filetype, 256);
        memtype = H5Tcopy(H5T_C_S1);
        status = H5Tset_size(memtype, 255);

        count[0] = 1;

        real_t val;
        bool save_cfg_abs = false;
        if (params_override != nullptr && mda_scalers->scan->scan_rank > 1)
        {
            int us_ic_idx = -1;
            int ds_ic_idx = -1;
            int cfg_2_idx = -1;
            int cfg_3_idx = -1;
            int cfg_4_idx = -1;
            int cfg_5_idx = -1;

            int hdf_idx = 0;
            for (auto itr : params_override->scaler_pvs)
            {
                //don't save ELT1, ERT1, ICR1, OCR1. these are saved elsewhere
                std::list<std::string>::iterator s_itr = std::find(ignore_scaler_strings.begin(), ignore_scaler_strings.end(), itr.first);
                if (s_itr != ignore_scaler_strings.end())
                    continue;

                int mda_idx = mda_io.find_scaler_index(mda_scalers, itr.second, val);
                scalers.push_back(scaler_struct(itr.first, mda_idx, hdf_idx, false));
                hdf_idx++;
                if (mda_idx > -1)
                {
                    if (itr.first == "US_IC")
                        us_ic_idx = mda_idx;
                    else if (itr.first == "DS_IC")
                        ds_ic_idx = mda_idx;
                    else if (itr.first == "CFG_2")
                        cfg_2_idx = mda_idx;
                    else if (itr.first == "CFG_3")
                        cfg_3_idx = mda_idx;
                    else if (itr.first == "CFG_4")
                        cfg_4_idx = mda_idx;
                    else if (itr.first == "CFG_5")
                        cfg_5_idx = mda_idx;
                }
            }
            for (auto itr : params_override->time_normalized_scalers)
            {
                //don't save ELT1, ERT1, ICR1, OCR1. these are saved elsewhere
                std::list<std::string>::iterator s_itr = std::find(ignore_scaler_strings.begin(), ignore_scaler_strings.end(), itr.first);
                if (s_itr != ignore_scaler_strings.end())
                    continue;

                int mda_idx = mda_io.find_scaler_index(mda_scalers, itr.second, val);
                if (mda_idx > -1)
                {
                    bool found_scaler = false;
                    for(auto& subitr : scalers)
                    {
                        if(subitr.hdf_name == itr.first)
                        {
                            subitr.mda_idx = mda_idx;
                            subitr.normalize_by_time = true;
                            found_scaler = true;
                            break;
                        }
                    }
                    if(found_scaler == false)
                    {
                        scalers.push_back(scaler_struct(itr.first, mda_idx, hdf_idx, true));
                        hdf_idx++;
                    }
                    if (itr.first == "US_IC")
                        us_ic_idx = mda_idx;
                    else if (itr.first == "DS_IC")
                        ds_ic_idx = mda_idx;
                    else if (itr.first == "CFG_2")
                        cfg_2_idx = mda_idx;
                    else if (itr.first == "CFG_3")
                        cfg_3_idx = mda_idx;
                    else if (itr.first == "CFG_4")
                        cfg_4_idx = mda_idx;
                    else if (itr.first == "CFG_5")
                        cfg_5_idx = mda_idx;
                }
            }

            //search for time scaler index
            mda_time_scaler_idx = mda_io.find_scaler_index(mda_scalers, params_override->time_scaler, val);

            scalers_grp_id = H5Gopen(maps_grp_id, "Scalers", H5P_DEFAULT);
            if (scalers_grp_id < 0)
                scalers_grp_id = H5Gcreate(maps_grp_id, "Scalers", H5P_DEFAULT, H5P_DEFAULT, H5P_DEFAULT);
            if (scalers_grp_id < 0)
            {
                logit << "Error creating group MAPS/Scalers" << std::endl;
                return false;
            }

            _save_amps(scalers_grp_id, mda_scalers, params_override);

            if (scalers.size() > 0)
            {

                if (mda_scalers->header->data_rank == 2)
                {
                    if(hasNetcdf)
                    {
                        count_3d[0] = 1;
                        if(mda_scalers->scan->last_point == 0)
                            count_3d[1] = 1;
                        else
                            count_3d[1] = mda_scalers->scan->last_point;
                        if(mda_scalers->scan->sub_scans[0]->last_point == 0)
                            count_3d[2] = 1;
                        else
                            count_3d[2] = mda_scalers->scan->sub_scans[0]->last_point;
                    }
                    else
                    {
                        if(mda_scalers->header->dimensions[1] == 2000)
                        {
                            count_3d[0] = 1;
                            count_3d[1] = 1;
                            if(mda_scalers->scan->last_point == 0)
                                count_3d[2] = 1;
                            else
                                count_3d[2] = mda_scalers->scan->last_point;
                            single_row_scan = true;
                        }
                        else
                        {
                            logit<<"Error, unknown or bad mda file"<<std::endl;
                        }
                    }
                }
                else if (mda_scalers->header->data_rank == 3)
                {
                    count_3d[0] = 1;
                    if(mda_scalers->scan->last_point == 0)
                        count_3d[1] = 1;
                    else
                        count_3d[1] = mda_scalers->scan->last_point;
                    if(mda_scalers->scan->sub_scans[0]->last_point == 0)
                        count_3d[2] = 1;
                    else
                        count_3d[2] = mda_scalers->scan->sub_scans[0]->last_point;
                }
                else
                {
                    logit << "Unsupported rank " << mda_scalers->header->data_rank << " . Skipping scalers" << std::endl;
                    return false;
                }
                dcpl_id = H5Pcreate(H5P_DATASET_CREATE);
                H5Pset_chunk(dcpl_id, 3, count_3d);
                H5Pset_deflate(dcpl_id, 7);

                if (us_ic_idx > -1 && ds_ic_idx > -1 && cfg_2_idx > -1 && cfg_2_idx > -1 && cfg_2_idx > -1 && cfg_2_idx > -1)
                {
                    count_3d[0] = scalers.size() + 6; //abs_ic, abs_cfg, H_dpc_cfg, V_dpc_cfg, dia1_dpc_cfg, dia2_dpc_cfg
                    save_cfg_abs = true;
                }
                else
                {
                    count_3d[0] = scalers.size();
                }
                dataspace_id = H5Screate_simple(3, count_3d, NULL);
                filespace_id = H5Screate_simple(3, count_3d, NULL);

                count[0] = count_3d[0];
                filespace_name_id = H5Screate_simple(1, count, NULL);

                dset_cps_id = H5Dcreate(scalers_grp_id, "Values", H5T_INTEL_R, dataspace_id, H5P_DEFAULT, dcpl_id, H5P_DEFAULT);
                dset_names_id = H5Dcreate(scalers_grp_id, "Names", filetype, filespace_name_id, H5P_DEFAULT, H5P_DEFAULT, H5P_DEFAULT);

                count_3d[0] = 1;
                count[0] = 1;

				//save scalers
				if (single_row_scan)
				{
					count_2d[0] = 1;
                    if(mda_scalers->scan->last_point == 0)
                        count_2d[1] = 1;
                    else
                        count_2d[1] = mda_scalers->scan->last_point;
				}
				else
				{
                    if(mda_scalers->scan->last_point == 0)
                        count_2d[0] = 1;
                    else
                        count_2d[0] = mda_scalers->scan->last_point;
                    if(mda_scalers->scan->sub_scans[0]->last_point == 0)
                        count_2d[1] = 1;
                    else
                        count_2d[1] = mda_scalers->scan->sub_scans[0]->last_point;
				}
				count_3d[1] = count_2d[0];
				count_3d[2] = count_2d[1];

				offset_3d[1] = 0;
				offset_3d[2] = 0;

				memoryspace_id = H5Screate_simple(2, count_2d, NULL);

				scaler_mat.resize(count_2d[0], count_2d[1]);
                scaler_mat.setZero(count_2d[0], count_2d[1]);

                for (auto &itr : scalers)
                {

                    offset[0] = itr.hdf_idx;
                    char tmp_char[255] = {0};
                    itr.hdf_name.copy(tmp_char, 254);
                    H5Sselect_hyperslab(filespace_name_id, H5S_SELECT_SET, offset, NULL, count, NULL);
                    status = H5Dwrite(dset_names_id, memtype, memoryspace_str_id, filespace_name_id, H5P_DEFAULT, (void*)tmp_char);

                    if(itr.mda_idx < 0)
                    {
                        continue;
                    }

                    if (single_row_scan)
                    {
                        for (int32_t i = 0; i < mda_scalers->scan->last_point; i++)
                        {
							real_t val = mda_scalers->scan->detectors_data[itr.mda_idx][i];
                            if(itr.normalize_by_time && mda_time_scaler_idx > -1)
                            {
                                real_t scaler_time_normalizer = 1.0;
                                real_t det_time = mda_scalers->scan->detectors_data[mda_time_scaler_idx][i];
                                scaler_time_normalizer = det_time / time_scaler_clock;
                                val /= scaler_time_normalizer;
                            }
							scaler_mat(0, i) = val;
                        }
                    }
                    else
                    {
                        for (int32_t i = 0; i < mda_scalers->scan->last_point; i++)
                        {
                            for (int32_t j = 0; j < mda_scalers->scan->sub_scans[0]->last_point; j++)
                            {
								real_t val = mda_scalers->scan->sub_scans[i]->detectors_data[itr.mda_idx][j];
                                if(itr.normalize_by_time && mda_time_scaler_idx > -1)
                                {
                                    real_t scaler_time_normalizer = 1.0;
                                    real_t det_time = mda_scalers->scan->sub_scans[i]->detectors_data[mda_time_scaler_idx][j];
                                    scaler_time_normalizer = det_time / time_scaler_clock;
									val /= scaler_time_normalizer;
                                }
								scaler_mat(i, j) = val;
                            }
                        }
                    }

                    offset_3d[0] = itr.hdf_idx;
                    H5Sselect_hyperslab(filespace_id, H5S_SELECT_SET, offset_3d, NULL, count_3d, NULL);
                    status = H5Dwrite(dset_cps_id, H5T_NATIVE_REAL, memoryspace_id, filespace_id, H5P_DEFAULT, (void*)scaler_mat.data());

                }

                if (save_cfg_abs)
                {
					//save calculated names
                    std::string tmp_name = "abs_ic";
                    offset[0] = hdf_idx;
                    H5Sselect_hyperslab(filespace_name_id, H5S_SELECT_SET, offset, NULL, count, NULL);
                    char tmp_char[255] = {0};
                    tmp_name.copy(tmp_char, 254);
                    status = H5Dwrite(dset_names_id, memtype, memoryspace_str_id, filespace_name_id, H5P_DEFAULT, (void*)tmp_char);

                    tmp_name = "abs_cfg";
                    tmp_name.copy(tmp_char, 254);
                    offset[0] = hdf_idx + 1;
                    H5Sselect_hyperslab(filespace_name_id, H5S_SELECT_SET, offset, NULL, count, NULL);
                    status = H5Dwrite(dset_names_id, memtype, memoryspace_str_id, filespace_name_id, H5P_DEFAULT, (void*)tmp_char);

                    tmp_name = "H_dpc_cfg";
                    tmp_name.copy(tmp_char, 254);
                    offset[0] = hdf_idx + 2;
                    H5Sselect_hyperslab(filespace_name_id, H5S_SELECT_SET, offset, NULL, count, NULL);
                    status = H5Dwrite(dset_names_id, memtype, memoryspace_str_id, filespace_name_id, H5P_DEFAULT, (void*)tmp_char);

                    tmp_name = "V_dpc_cfg";
                    tmp_name.copy(tmp_char, 254);
                    offset[0] = hdf_idx + 3;
                    H5Sselect_hyperslab(filespace_name_id, H5S_SELECT_SET, offset, NULL, count, NULL);
                    status = H5Dwrite(dset_names_id, memtype, memoryspace_str_id, filespace_name_id, H5P_DEFAULT, (void*)tmp_char);

                    tmp_name = "dia1_dpc_cfg";
                    tmp_name.copy(tmp_char, 254);
                    offset[0] = hdf_idx + 4;
                    H5Sselect_hyperslab(filespace_name_id, H5S_SELECT_SET, offset, NULL, count, NULL);
                    status = H5Dwrite(dset_names_id, memtype, memoryspace_str_id, filespace_name_id, H5P_DEFAULT, (void*)tmp_char);

                    tmp_name = "dia2_dpc_cfg";
                    tmp_name.copy(tmp_char, 254);
                    offset[0] = hdf_idx + 5;
                    H5Sselect_hyperslab(filespace_name_id, H5S_SELECT_SET, offset, NULL, count, NULL);
                    status = H5Dwrite(dset_names_id, memtype, memoryspace_str_id, filespace_name_id, H5P_DEFAULT, (void*)tmp_char);

					abs_cfg_mat.resize(count_2d[0], count_2d[1]);
					H_dpc_cfg_mat.resize(count_2d[0], count_2d[1]);
					V_dpc_cfg_mat.resize(count_2d[0], count_2d[1]);
					dia1_dpc_cfg_mat.resize(count_2d[0], count_2d[1]);
					dia2_dpc_cfg_mat.resize(count_2d[0], count_2d[1]);

                    abs_cfg_mat.setZero(count_2d[0], count_2d[1]);
                    H_dpc_cfg_mat.setZero(count_2d[0], count_2d[1]);
                    V_dpc_cfg_mat.setZero(count_2d[0], count_2d[1]);
                    dia1_dpc_cfg_mat.setZero(count_2d[0], count_2d[1]);
                    dia2_dpc_cfg_mat.setZero(count_2d[0], count_2d[1]);

                    if (single_row_scan)
                    {

                        for (int32_t j = 0; j < mda_scalers->scan->last_point; j++)
                        {
                            real_t us_ic = mda_scalers->scan->detectors_data[us_ic_idx][j];
                            real_t ds_ic = mda_scalers->scan->detectors_data[ds_ic_idx][j];
                            real_t t_2 = mda_scalers->scan->detectors_data[cfg_2_idx][j];
                            real_t t_3 = mda_scalers->scan->detectors_data[cfg_3_idx][j];
                            real_t t_4 = mda_scalers->scan->detectors_data[cfg_4_idx][j];
                            real_t t_5 = mda_scalers->scan->detectors_data[cfg_5_idx][j];

                            real_t t_abs = t_2 + t_3 + t_4 + t_5;
                            scaler_mat(0,j) = ds_ic / us_ic;
                            abs_cfg_mat(0,j) = t_abs / us_ic;
                            H_dpc_cfg_mat(0, j) = (t_2 - t_3 - t_4 + t_5) / t_abs;
                            V_dpc_cfg_mat(0, j) = (t_2 + t_3 - t_4 - t_5) / t_abs;
                            dia1_dpc_cfg_mat(0, j) = (t_2 - t_4) / t_abs;
                            dia2_dpc_cfg_mat(0, j) = (t_3 - t_5) / t_abs;
							/*
							if (itr.normalize_by_time)
							{
								real_t scaler_time_normalizer = 1.0;
								if (mda_time_scaler_idx > -1)
								{
                                    real_t det_time = mda_scalers->scan->sub_scans[i]->detectors_data[mda_time_scaler_idx][i];
									scaler_time_normalizer = det_time / time_scaler_clock;
								}
								val /= scaler_time_normalizer;
							}
                            */
                        }
                    }
                    else
                    {
                        for (int32_t i = 0; i < mda_scalers->scan->last_point; i++)
                        {
                            for (int32_t j = 0; j < mda_scalers->scan->sub_scans[0]->last_point; j++)
                            {
                                real_t us_ic = mda_scalers->scan->sub_scans[i]->detectors_data[us_ic_idx][j];
                                real_t ds_ic = mda_scalers->scan->sub_scans[i]->detectors_data[ds_ic_idx][j];
                                real_t t_2 = mda_scalers->scan->sub_scans[i]->detectors_data[cfg_2_idx][j];
                                real_t t_3 = mda_scalers->scan->sub_scans[i]->detectors_data[cfg_3_idx][j];
                                real_t t_4 = mda_scalers->scan->sub_scans[i]->detectors_data[cfg_4_idx][j];
                                real_t t_5 = mda_scalers->scan->sub_scans[i]->detectors_data[cfg_5_idx][j];

                                real_t t_abs = t_2 + t_3 + t_4 + t_5;
								scaler_mat(i, j) = ds_ic / us_ic;
								abs_cfg_mat(i, j) = t_abs / us_ic;
								H_dpc_cfg_mat(i, j) = (t_2 - t_3 - t_4 + t_5) / t_abs;
								V_dpc_cfg_mat(i, j) = (t_2 + t_3 - t_4 - t_5) / t_abs;
								dia1_dpc_cfg_mat(i, j) = (t_2 - t_4) / t_abs;
								dia2_dpc_cfg_mat(i, j) = (t_3 - t_5) / t_abs;
                            }
                        }
                    }
					offset_3d[0] = hdf_idx;
					H5Sselect_hyperslab(filespace_id, H5S_SELECT_SET, offset_3d, NULL, count_3d, NULL);
                    status = H5Dwrite(dset_cps_id, H5T_NATIVE_REAL, memoryspace_id, filespace_id, H5P_DEFAULT, (void*)scaler_mat.data());
					offset_3d[0] = hdf_idx + 1;
					H5Sselect_hyperslab(filespace_id, H5S_SELECT_SET, offset_3d, NULL, count_3d, NULL);
                    status = H5Dwrite(dset_cps_id, H5T_NATIVE_REAL, memoryspace_id, filespace_id, H5P_DEFAULT, (void*)abs_cfg_mat.data());
					offset_3d[0] = hdf_idx + 2;
					H5Sselect_hyperslab(filespace_id, H5S_SELECT_SET, offset_3d, NULL, count_3d, NULL);
                    status = H5Dwrite(dset_cps_id, H5T_NATIVE_REAL, memoryspace_id, filespace_id, H5P_DEFAULT, (void*)H_dpc_cfg_mat.data());
					offset_3d[0] = hdf_idx + 3;
					H5Sselect_hyperslab(filespace_id, H5S_SELECT_SET, offset_3d, NULL, count_3d, NULL);
                    status = H5Dwrite(dset_cps_id, H5T_NATIVE_REAL, memoryspace_id, filespace_id, H5P_DEFAULT, (void*)V_dpc_cfg_mat.data());
					offset_3d[0] = hdf_idx + 4;
					H5Sselect_hyperslab(filespace_id, H5S_SELECT_SET, offset_3d, NULL, count_3d, NULL);
                    status = H5Dwrite(dset_cps_id, H5T_NATIVE_REAL, memoryspace_id, filespace_id, H5P_DEFAULT, (void*)dia1_dpc_cfg_mat.data());
					offset_3d[0] = hdf_idx + 5;
					H5Sselect_hyperslab(filespace_id, H5S_SELECT_SET, offset_3d, NULL, count_3d, NULL);
                    status = H5Dwrite(dset_cps_id, H5T_NATIVE_REAL, memoryspace_id, filespace_id, H5P_DEFAULT, (void*)dia2_dpc_cfg_mat.data());
                }
            }
            else
            {
                //params_override->scaler_pvs
            }
        }

        H5Tclose(filetype);
        H5Tclose(memtype);

        if(dset_names_id > -1)
        {
            H5Dclose(dset_names_id);
            dset_names_id = -1;
        }
        if(dset_cps_id > -1)
        {
            H5Dclose(dset_cps_id);
            dset_cps_id = -1;
        }
        if(dataspace_id > -1)
        {
            H5Sclose(dataspace_id);
            dataspace_id = -1;
        }
        if(filespace_id > -1)
        {
            H5Sclose(filespace_id);
            filespace_id = -1;
        }
        if(filespace_name_id > -1)
        {
            H5Sclose(filespace_name_id);
            filespace_name_id = -1;
        }
		if (memoryspace_str_id > -1)
		{
			H5Sclose(memoryspace_str_id);
			memoryspace_str_id = -1;
		}
        if(memoryspace_id > -1)
        {
            H5Sclose(memoryspace_id);
            memoryspace_id = -1;
        }
        if(dcpl_id > -1)
        {
            H5Pclose(dcpl_id);
            dcpl_id = -1;
        }
        if(scalers_grp_id > -1)
        {
            H5Gclose(scalers_grp_id);
            scalers_grp_id = -1;
        }
    }
    catch (...)
    {
		
		if (memoryspace_str_id > -1)
			H5Sclose(memoryspace_str_id);
        if(memoryspace_id > -1)
            H5Sclose(memoryspace_id);
        if(dset_names_id > -1)
            H5Dclose(dset_names_id);
        if(dset_cps_id > -1)
            H5Dclose(dset_cps_id);
        if(dataspace_id > -1)
            H5Sclose(dataspace_id);
        if(filespace_id > -1)
            H5Sclose(filespace_id);
        if(filespace_name_id > -1)
            H5Sclose(filespace_name_id);
        if(dcpl_id > -1)
            H5Pclose(dcpl_id);
        if(scalers_grp_id > -1)
            H5Gclose(scalers_grp_id);

        logit << "Error creating group MAPS/Scalers" << std::endl;
        return false;
    }
    logit << "Done" << std::endl;
    return true;
}

//-----------------------------------------------------------------------------

void HDF5_IO::_save_amps(hid_t scalers_grp_id, struct mda_file *mda_scalers, data_struct::xrf::Params_Override * params_override)
{
    hid_t dataspace_id = -1, memoryspace_id = -1;
    hid_t dset_id = -1;
    hid_t status;
    hid_t filetype, memtype;

    logit << std::endl;

    char tmp_char[255] = {0};
    hsize_t offset[1] = { 0 };
    hsize_t count[1] = { 3 };
    io::file::MDA_IO mda_io;

    filetype = H5Tcopy(H5T_FORTRAN_S1);
    H5Tset_size(filetype, 256);
    memtype = H5Tcopy(H5T_C_S1);
    status = H5Tset_size(memtype, 255);

    real_t us_amp_sens_num_val = params_override->us_amp_sens_num;
    mda_io.find_scaler_index(mda_scalers, params_override->us_amp_sens_num_pv, us_amp_sens_num_val);
    real_t us_amp_sens_unit_val = params_override->us_amp_sens_unit;
    mda_io.find_scaler_index(mda_scalers, params_override->us_amp_sens_unit_pv, us_amp_sens_unit_val);

    real_t ds_amp_sens_num_val = params_override->ds_amp_sens_num;
    mda_io.find_scaler_index(mda_scalers, params_override->ds_amp_sens_num_pv, ds_amp_sens_num_val);
    real_t ds_amp_sens_unit_val = params_override->ds_amp_sens_unit;
    mda_io.find_scaler_index(mda_scalers, params_override->ds_amp_sens_unit_pv, ds_amp_sens_unit_val);

    real_t trans_us_amp_sens_num_val;
    std::string trans_us_amp_sens_unit;
    real_t trans_ds_amp_sens_num_val;
    std::string trans_ds_amp_sens_unit;

    switch((int)us_amp_sens_num_val)
    {
        case 0:
            trans_us_amp_sens_num_val = 1;
            break;
        case 1:
            trans_us_amp_sens_num_val = 2;
            break;
        case 2:
            trans_us_amp_sens_num_val = 5;
            break;
        case 3:
            trans_us_amp_sens_num_val = 10;
            break;
        case 4:
            trans_us_amp_sens_num_val = 20;
            break;
        case 5:
            trans_us_amp_sens_num_val = 50;
            break;
        case 6:
            trans_us_amp_sens_num_val = 100;
            break;
        case 7:
            trans_us_amp_sens_num_val = 200;
            break;
        case 8:
            trans_us_amp_sens_num_val = 500;
            break;
    }
    switch((int)ds_amp_sens_num_val)
    {
        case 0:
            trans_ds_amp_sens_num_val = 1;
            break;
        case 1:
            trans_ds_amp_sens_num_val = 2;
            break;
        case 2:
            trans_ds_amp_sens_num_val = 5;
            break;
        case 3:
            trans_ds_amp_sens_num_val = 10;
            break;
        case 4:
            trans_ds_amp_sens_num_val = 20;
            break;
        case 5:
            trans_ds_amp_sens_num_val = 50;
            break;
        case 6:
            trans_ds_amp_sens_num_val = 100;
            break;
        case 7:
            trans_ds_amp_sens_num_val = 200;
            break;
        case 8:
            trans_ds_amp_sens_num_val = 500;
            break;
    }

    switch((int)us_amp_sens_unit_val)
    {
        case 0:
            trans_us_amp_sens_unit= "pA/V";
            break;
        case 1:
            trans_us_amp_sens_unit= "nA/V";
            break;
        case 2:
            trans_us_amp_sens_unit= "uA/V";
            break;
        case 3:
            trans_us_amp_sens_unit= "mA/V";
            break;
    }

    switch((int)ds_amp_sens_unit_val)
    {
        case 0:
            trans_ds_amp_sens_unit= "pA/V";
            break;
        case 1:
            trans_ds_amp_sens_unit= "nA/V";
            break;
        case 2:
            trans_ds_amp_sens_unit= "uA/V";
            break;
        case 3:
            trans_ds_amp_sens_unit= "mA/V";
            break;
    }

    dataspace_id = H5Screate_simple(1, count, NULL);

    count[0] = 1;
    memoryspace_id = H5Screate_simple(1, count, NULL);

    dset_id = H5Dcreate(scalers_grp_id, "us_amp", H5T_INTEL_R, dataspace_id, H5P_DEFAULT, H5P_DEFAULT, H5P_DEFAULT);
    H5Sselect_hyperslab(dataspace_id, H5S_SELECT_SET, offset, NULL, count, NULL);
    status = H5Dwrite(dset_id, H5T_NATIVE_REAL, memoryspace_id, dataspace_id, H5P_DEFAULT, (void*)&us_amp_sens_num_val);

    offset[0] = 1;
    H5Sselect_hyperslab(dataspace_id, H5S_SELECT_SET, offset, NULL, count, NULL);
    status = H5Dwrite(dset_id, H5T_NATIVE_REAL, memoryspace_id, dataspace_id, H5P_DEFAULT, (void*)&us_amp_sens_unit_val);

    offset[0] = 2;
    H5Sselect_hyperslab(dataspace_id, H5S_SELECT_SET, offset, NULL, count, NULL);
    status = H5Dwrite(dset_id, H5T_NATIVE_REAL, memoryspace_id, dataspace_id, H5P_DEFAULT, (void*)&trans_us_amp_sens_num_val);

    if(dset_id > -1)
    {
        H5Dclose(dset_id);
        dset_id = -1;
    }


    offset[0] = 0;
    dset_id = H5Dcreate(scalers_grp_id, "ds_amp", H5T_INTEL_R, dataspace_id, H5P_DEFAULT, H5P_DEFAULT, H5P_DEFAULT);
    H5Sselect_hyperslab(dataspace_id, H5S_SELECT_SET, offset, NULL, count, NULL);
    status = H5Dwrite(dset_id, H5T_NATIVE_REAL, memoryspace_id, dataspace_id, H5P_DEFAULT, (void*)&ds_amp_sens_num_val);

    offset[0] = 1;
    H5Sselect_hyperslab(dataspace_id, H5S_SELECT_SET, offset, NULL, count, NULL);
    status = H5Dwrite(dset_id, H5T_NATIVE_REAL, memoryspace_id, dataspace_id, H5P_DEFAULT, (void*)&ds_amp_sens_unit_val);

    offset[0] = 2;
    H5Sselect_hyperslab(dataspace_id, H5S_SELECT_SET, offset, NULL, count, NULL);
    status = H5Dwrite(dset_id, H5T_NATIVE_REAL, memoryspace_id, dataspace_id, H5P_DEFAULT, (void*)&trans_ds_amp_sens_num_val);
    if(dset_id > -1)
    {
        H5Dclose(dset_id);
        dset_id = -1;
    }
    if(dataspace_id > -1)
    {
        H5Sclose(dataspace_id);
        dataspace_id = -1;
    }

    offset[0] = 0;
    count[0] = 1;
    dataspace_id = H5Screate_simple(1, count, NULL);

    dset_id = H5Dcreate(scalers_grp_id, "us_amp_num", H5T_INTEL_R, dataspace_id, H5P_DEFAULT, H5P_DEFAULT, H5P_DEFAULT);
    H5Sselect_hyperslab(dataspace_id, H5S_SELECT_SET, offset, NULL, count, NULL);
    status = H5Dwrite(dset_id, H5T_NATIVE_REAL, memoryspace_id, dataspace_id, H5P_DEFAULT, (void*)&trans_us_amp_sens_num_val);
    if(dset_id > -1)
    {
        H5Dclose(dset_id);
        dset_id = -1;
    }

    dset_id = H5Dcreate(scalers_grp_id, "ds_amp_num", H5T_INTEL_R, dataspace_id, H5P_DEFAULT, H5P_DEFAULT, H5P_DEFAULT);
    status = H5Dwrite(dset_id, H5T_NATIVE_REAL, memoryspace_id, dataspace_id, H5P_DEFAULT, (void*)&trans_ds_amp_sens_num_val);
    if(dset_id > -1)
    {
        H5Dclose(dset_id);
        dset_id = -1;
    }


    trans_us_amp_sens_unit.copy(tmp_char, 254);
    dset_id = H5Dcreate(scalers_grp_id, "us_amp_unit", filetype, dataspace_id, H5P_DEFAULT, H5P_DEFAULT, H5P_DEFAULT);
    status = H5Dwrite(dset_id, memtype, memoryspace_id, dataspace_id, H5P_DEFAULT, (void*)tmp_char);
    if(dset_id > -1)
    {
        H5Dclose(dset_id);
        dset_id = -1;
    }

    trans_ds_amp_sens_unit.copy(tmp_char, 254);
    dset_id = H5Dcreate(scalers_grp_id, "ds_amp_unit", filetype, dataspace_id, H5P_DEFAULT, H5P_DEFAULT, H5P_DEFAULT);
    status = H5Dwrite(dset_id, memtype, memoryspace_id, dataspace_id, H5P_DEFAULT, (void*)tmp_char);


    if(dset_id > -1)
    {
        H5Dclose(dset_id);
        dset_id = -1;
    }
    if(dataspace_id > -1)
    {
        H5Sclose(dataspace_id);
        dataspace_id = -1;
    }
    if(memoryspace_id > -1)
    {
        H5Sclose(memoryspace_id);
        memoryspace_id = -1;
    }


    H5Tclose(filetype);
    H5Tclose(memtype);
}

//-----------------------------------------------------------------------------

bool HDF5_IO::save_scan_scalers(size_t detector_num,
                                struct mda_file *mda_scalers,
                                data_struct::xrf::Params_Override * params_override,
                                bool hasNetcdf,
                                size_t row_idx_start,
                                int row_idx_end,
                                size_t col_idx_start,
                                int col_idx_end)
{

    std::lock_guard<std::mutex> lock(_mutex);
	std::chrono::time_point<std::chrono::system_clock> start, end;
    start = std::chrono::system_clock::now();

    hid_t scan_grp_id, maps_grp_id;

	if (mda_scalers == nullptr)
    {
        logit << "Warning: mda_scalers == nullptr. Not returning from save_scan_scalers" << std::endl;
		return false;
    }

    if(_cur_file_id < 0)
    {
        logit << "Error: hdf5 file was never initialized. Call start_save_seq() before this function." << std::endl;
        return false;
    }

    logit << "Saving scalers to hdf5"<< std::endl;

    maps_grp_id = H5Gopen(_cur_file_id, "MAPS", H5P_DEFAULT);
	if (maps_grp_id < 0)
        maps_grp_id = H5Gcreate(_cur_file_id, "MAPS", H5P_DEFAULT, H5P_DEFAULT, H5P_DEFAULT);
	if (maps_grp_id < 0)
	{
        logit << "Error creating group 'MAPS'" << std::endl;
		return false;
	}

	scan_grp_id = H5Gopen(maps_grp_id, "Scan", H5P_DEFAULT);
	if (scan_grp_id < 0)
		scan_grp_id = H5Gcreate(maps_grp_id, "Scan", H5P_DEFAULT, H5P_DEFAULT, H5P_DEFAULT);
	if (scan_grp_id < 0)
	{
        logit << "Error creating group MAPS/Scan" << std::endl;
		return false;
	}

    _save_scan_meta_data(scan_grp_id, mda_scalers);
	
    _save_extras(scan_grp_id, mda_scalers);
	
    _save_scalers(maps_grp_id, mda_scalers, detector_num, params_override, hasNetcdf);

    H5Gclose(scan_grp_id);
    H5Gclose(maps_grp_id);

	end = std::chrono::system_clock::now();
	std::chrono::duration<double> elapsed_seconds = end - start;
	//std::time_t end_time = std::chrono::system_clock::to_time_t(end);

    logit << "elapsed time: " << elapsed_seconds.count() << "s"<<std::endl;

    return true;
}

//-----------------------------------------------------------------------------

bool HDF5_IO::generate_avg(std::string avg_filename, std::vector<std::string> files_to_avg)
{
    std::lock_guard<std::mutex> lock(_mutex);
    logit  << avg_filename << std::endl;

    hid_t ocpypl_id, status, src_maps_grp_id, src_analyzed_grp_id, dst_fit_grp_id;
    std::vector<hid_t> hdf5_file_ids;
    std::string group_name = "";

    //save to restore later
    hid_t saved_file_id = _cur_file_id;

    for(auto& filename : files_to_avg)
    {
        hid_t    rd_file_id;

        rd_file_id = H5Fopen(filename.c_str(), H5F_ACC_RDONLY, H5P_DEFAULT);
        if (rd_file_id > -1)
        {
            hdf5_file_ids.push_back(rd_file_id);
        }
    }

    if(hdf5_file_ids.size() > 1)
    {
        hid_t file_id = H5Fcreate(avg_filename.c_str(), H5F_ACC_TRUNC, H5P_DEFAULT, H5P_DEFAULT);

        hid_t dst_maps_grp_id = H5Gcreate(file_id, "MAPS", H5P_DEFAULT, H5P_DEFAULT, H5P_DEFAULT);

        ocpypl_id = H5Pcreate(H5P_OBJECT_COPY);
        status = H5Pset_copy_object(ocpypl_id, H5O_COPY_MERGE_COMMITTED_DTYPE_FLAG);

        src_maps_grp_id = H5Gopen(hdf5_file_ids[0], "MAPS", H5P_DEFAULT);
        //Copy Scan and Scalers
        if(src_maps_grp_id > -1)
        {
            status = H5Ocopy(src_maps_grp_id, "Scan", dst_maps_grp_id, "Scan", ocpypl_id, H5P_DEFAULT);
            status = H5Ocopy(src_maps_grp_id, "Scalers", dst_maps_grp_id, "Scalers", ocpypl_id, H5P_DEFAULT);
        }

        //Average XRF_Analyzed
        _generate_avg_analysis(src_maps_grp_id, dst_maps_grp_id, "MAPS", ocpypl_id, hdf5_file_ids);

        //Average Spectra
        group_name = "Spectra";
        src_analyzed_grp_id = H5Gopen(src_maps_grp_id, group_name.c_str(), H5P_DEFAULT);
        if(src_analyzed_grp_id > -1)
        {
            dst_fit_grp_id = H5Gcreate(dst_maps_grp_id, group_name.c_str(), H5P_DEFAULT, H5P_DEFAULT, H5P_DEFAULT);

            _gen_average("/MAPS/"+group_name+"/Elapsed_Livetime", "Elapsed_Livetime", src_analyzed_grp_id, dst_fit_grp_id, ocpypl_id, hdf5_file_ids);
            _gen_average("/MAPS/"+group_name+"/Elapsed_Realtime", "Elapsed_Realtime", src_analyzed_grp_id, dst_fit_grp_id, ocpypl_id, hdf5_file_ids);
            _gen_average("/MAPS/"+group_name+"/Input_Counts", "Input_Counts", src_analyzed_grp_id, dst_fit_grp_id, ocpypl_id, hdf5_file_ids);
            _gen_average("/MAPS/"+group_name+"/Output_Counts", "Output_Counts", src_analyzed_grp_id, dst_fit_grp_id, ocpypl_id, hdf5_file_ids);

            //for now copy the first detector energy and energy_calib, in the future would be nice to normalize over 4 detectors
            status = H5Ocopy(src_analyzed_grp_id, "Energy", dst_fit_grp_id, "Energy", ocpypl_id, H5P_DEFAULT);
            status = H5Ocopy(src_analyzed_grp_id, "Energy_Calibration", dst_fit_grp_id, "Energy_Calibration", ocpypl_id, H5P_DEFAULT);
            //sum mca_arr
            _gen_average("/MAPS/"+group_name+"/mca_arr", "mca_arr", src_analyzed_grp_id, dst_fit_grp_id, ocpypl_id, hdf5_file_ids, false);


            _generate_avg_integrated_spectra(src_analyzed_grp_id, dst_fit_grp_id, "MAPS/Spectra", ocpypl_id, hdf5_file_ids);

            H5Gclose(dst_fit_grp_id);
            H5Gclose(src_analyzed_grp_id);
        }

        //Average Quantification
        src_analyzed_grp_id = H5Gopen(src_maps_grp_id, "Quantification", H5P_DEFAULT);
        if(src_analyzed_grp_id > -1)
        {
            dst_fit_grp_id = H5Gcreate(dst_maps_grp_id, "Quantification", H5P_DEFAULT, H5P_DEFAULT, H5P_DEFAULT);

            _generate_avg_analysis(src_analyzed_grp_id, dst_fit_grp_id, "MAPS/Quantification", ocpypl_id, hdf5_file_ids);

            status = H5Ocopy(src_analyzed_grp_id, "Element_Weights", dst_fit_grp_id, "Element_Weights", ocpypl_id, H5P_DEFAULT);
            status = H5Ocopy(src_analyzed_grp_id, "Element_Weights_Names", dst_fit_grp_id, "Element_Weights_Names", ocpypl_id, H5P_DEFAULT);
            status = H5Ocopy(src_analyzed_grp_id, "Scalers", dst_fit_grp_id, "Scalers", ocpypl_id, H5P_DEFAULT);
            status = H5Ocopy(src_analyzed_grp_id, "Standard_Name", dst_fit_grp_id, "Standard_Name", ocpypl_id, H5P_DEFAULT);


            _generate_avg_integrated_spectra(src_analyzed_grp_id, dst_fit_grp_id, "MAPS/Quantification", ocpypl_id, hdf5_file_ids);

            H5Gclose(dst_fit_grp_id);
            H5Gclose(src_analyzed_grp_id);
        }

        status = H5Ocopy(src_maps_grp_id, "version", dst_maps_grp_id, "version", ocpypl_id, H5P_DEFAULT);

        if(src_maps_grp_id > -1)
            H5Gclose(src_maps_grp_id);

        H5Gclose(dst_maps_grp_id);
        //H5Fflush(file_id, H5F_SCOPE_LOCAL);
        //H5Fclose(file_id);
        _cur_file_id = file_id;
        end_save_seq();
    }
    else
    {
        logit<<"Error: Could not file any files to average for dataset "<<avg_filename<<std::endl;
    }

    for(auto& f_id : hdf5_file_ids)
    {
        _cur_file_id = f_id;
        end_save_seq();
        //H5Fclose(f_id);
    }

    logit<<"closing file"<<std::endl;

    _cur_file_id = saved_file_id;

    return true;
}

//-----------------------------------------------------------------------------

void HDF5_IO::_gen_average(std::string full_hdf5_path, std::string dataset_name, hid_t src_fit_grp_id, hid_t dst_fit_grp_id, hid_t ocpypl_id, std::vector<hid_t> &hdf5_file_ids, bool avg)
{
    std::vector<hid_t> analysis_ids;
    hid_t error, status;

//    status = H5Ocopy(src_fit_grp_id, dataset_name.c_str(), dst_fit_grp_id, dataset_name.c_str(), ocpypl_id, H5P_DEFAULT);

//    if (status == 0)
    {
        hid_t dset_id = H5Dopen2(src_fit_grp_id, dataset_name.c_str(), H5P_DEFAULT);
        hid_t dataspace_id = H5Dget_space(dset_id);
        hid_t file_type = H5Dget_type(dset_id);
        hid_t props = H5Dget_create_plist(dset_id);
        hid_t dst_dset_id = H5Dcreate(dst_fit_grp_id, dataset_name.c_str(), file_type, dataspace_id, H5P_DEFAULT, props, H5P_DEFAULT);
        if(dst_dset_id < 1)
        {
            logit<<"Error "<<full_hdf5_path<< " " <<dataset_name<<std::endl;
            return;
        }
        int rank = H5Sget_simple_extent_ndims(dataspace_id);

        hsize_t* dims_in = new hsize_t[rank];
        unsigned int status_n = H5Sget_simple_extent_dims(dataspace_id, &dims_in[0], NULL);

        unsigned long total = 1;
        for(int i=0; i< rank; i++)
        {
            total *= dims_in[i];
        }
        //get all the other files dataset ids
        for(int k=1; k<hdf5_file_ids.size(); k++)
        {
            hid_t det_analysis_dset_id = H5Dopen2(hdf5_file_ids[k], full_hdf5_path.c_str(), H5P_DEFAULT);
            if( det_analysis_dset_id > -1 )
                analysis_ids.push_back(det_analysis_dset_id);
        }

        std::valarray<real_t> buffer1(total);
        std::valarray<real_t> buffer2(total);
        float divisor = 1.0;
        error = H5Dread(dset_id, H5T_NATIVE_REAL, H5S_ALL, H5S_ALL, H5P_DEFAULT, &buffer1[0]);
        for(int k=0; k<analysis_ids.size(); k++)
        {
            error = H5Dread(analysis_ids[k], H5T_NATIVE_REAL, H5S_ALL, H5S_ALL, H5P_DEFAULT, &buffer2[0]);
            if(error > -1)
            {
                buffer1 += buffer2;
                divisor += 1.0;
            }
            else
            {
            logit<<"Error reading "<<full_hdf5_path<<" dataset "<<std::endl;
            }
        }

        if(avg)
        {
            buffer1 /= divisor;
        }

        //hid_t dst_dset_id = H5Dopen2(dst_fit_grp_id, dataset_name.c_str(), H5P_DEFAULT);
        error = H5Dwrite(dst_dset_id, H5T_NATIVE_REAL, H5S_ALL, H5S_ALL, H5P_DEFAULT, &buffer1[0]);

        for(int k=0; k<analysis_ids.size(); k++)
        {
            H5Dclose(analysis_ids[k]);
        }

        //clean up
        delete [] dims_in;
        H5Dclose(dset_id);
        H5Dclose(dst_dset_id);
    }
}

//-----------------------------------------------------------------------------

void HDF5_IO::_generate_avg_analysis(hid_t src_maps_grp_id, hid_t dst_maps_grp_id, std::string group_name, hid_t ocpypl_id, std::vector<hid_t> &hdf5_file_ids)
{
    hid_t src_analyzed_grp_id = H5Gopen(src_maps_grp_id, "XRF_Analyzed", H5P_DEFAULT);
    if(src_analyzed_grp_id > -1)
    {
        hid_t dst_analyzed_grp_id = H5Gcreate(dst_maps_grp_id, "XRF_Analyzed", H5P_DEFAULT, H5P_DEFAULT, H5P_DEFAULT);

        for(std::string analysis_grp_name : xrf_analysis_save_names)
        {
            hid_t src_fit_grp_id = H5Gopen(src_analyzed_grp_id, analysis_grp_name.c_str(), H5P_DEFAULT);
            if(src_fit_grp_id > -1)
            {
                //std::vector<hid_t> analysis_ids;

                hid_t dst_fit_grp_id = H5Gcreate(dst_analyzed_grp_id, analysis_grp_name.c_str(), H5P_DEFAULT, H5P_DEFAULT, H5P_DEFAULT);
                //copy channel names
                hid_t status = H5Ocopy(src_fit_grp_id, "Channel_Names", dst_fit_grp_id, "Channel_Names", ocpypl_id, H5P_DEFAULT);
                status = H5Ocopy(src_fit_grp_id, "Calibration_Curve_Labels", dst_fit_grp_id, "Calibration_Curve_Labels", ocpypl_id, H5P_DEFAULT);
                _gen_average(group_name+"/XRF_Analyzed/"+analysis_grp_name+"/Counts_Per_Sec", "Counts_Per_Sec", src_fit_grp_id, dst_fit_grp_id, ocpypl_id, hdf5_file_ids);

                _gen_average(group_name+"/XRF_Analyzed/"+analysis_grp_name+"/Calibration_Curve_Current", "Calibration_Curve_Current", src_fit_grp_id, dst_fit_grp_id, ocpypl_id, hdf5_file_ids);
                _gen_average(group_name+"/XRF_Analyzed/"+analysis_grp_name+"/Calibration_Curve_DS_IC", "Calibration_Curve_DS_IC", src_fit_grp_id, dst_fit_grp_id, ocpypl_id, hdf5_file_ids);
                _gen_average(group_name+"/XRF_Analyzed/"+analysis_grp_name+"/Calibration_Curve_US_IC", "Calibration_Curve_US_IC", src_fit_grp_id, dst_fit_grp_id, ocpypl_id, hdf5_file_ids);

                H5Gclose(dst_fit_grp_id);
                H5Gclose(src_fit_grp_id);

            }
        }
        H5Gclose(dst_analyzed_grp_id);
        H5Gclose(src_analyzed_grp_id);
    }
}

//-----------------------------------------------------------------------------

void HDF5_IO::_generate_avg_integrated_spectra(hid_t src_analyzed_grp_id, hid_t dst_fit_grp_id, std::string group_name, hid_t ocpypl_id, std::vector<hid_t> &hdf5_file_ids)
{
    hid_t src_inner_grp_id = H5Gopen(src_analyzed_grp_id, "Integrated_Spectra", H5P_DEFAULT);
    if(src_inner_grp_id > -1)
    {
        hid_t dst_inner_grp_id = H5Gcreate(dst_fit_grp_id, "Integrated_Spectra", H5P_DEFAULT, H5P_DEFAULT, H5P_DEFAULT);

        _gen_average(group_name+"/Integrated_Spectra/Elapsed_Livetime", "Elapsed_Livetime", src_inner_grp_id, dst_inner_grp_id, ocpypl_id, hdf5_file_ids);
        _gen_average(group_name+"/Integrated_Spectra/Elapsed_Realtime", "Elapsed_Realtime", src_inner_grp_id, dst_inner_grp_id, ocpypl_id, hdf5_file_ids);
        _gen_average(group_name+"/Integrated_Spectra/Input_Counts", "Input_Counts", src_inner_grp_id, dst_inner_grp_id, ocpypl_id, hdf5_file_ids);
        _gen_average(group_name+"/Integrated_Spectra/Output_Counts", "Output_Counts", src_inner_grp_id, dst_inner_grp_id, ocpypl_id, hdf5_file_ids);

        //don't average the integrated spectra, just sum it
        _gen_average(group_name+"/Integrated_Spectra/Spectra", "Spectra", src_inner_grp_id, dst_inner_grp_id, ocpypl_id, hdf5_file_ids, false);

        H5Gclose(dst_inner_grp_id);
        H5Gclose(src_inner_grp_id);
    }
}

//-----------------------------------------------------------------------------

bool HDF5_IO::generate_stream_dataset(std::string dataset_directory,
                                      std::string dataset_name,
                                      int detector_num,
                                      size_t height,
                                      size_t width)
{

    //    std::string str_detector_num = std::to_string(detector_num);
    //    std::string full_save_path = dataset_directory+"/img.dat/"+dataset_file+".h5"+str_detector_num;
    //    io::file::HDF5_IO::inst()->set_filename(full_save_path);


    return false;
}

//-----------------------------------------------------------------------------

bool HDF5_IO::save_stream_row(size_t d_hash,
                             size_t detector_num,
                             size_t row,
                             std::vector< data_struct::xrf::Spectra* >  *spectra_row)
{
    return false;
}

//-----------------------------------------------------------------------------

bool HDF5_IO::save_itegrade_spectra(data_struct::xrf::Spectra * spectra)
{
    return false;
}

//-----------------------------------------------------------------------------


bool HDF5_IO::close_dataset(size_t d_hash)
{
    return false;
}

//-----------------------------------------------------------------------------

} //end namespace file
}// end namespace io<|MERGE_RESOLUTION|>--- conflicted
+++ resolved
@@ -454,216 +454,6 @@
 
 }
 
-
-bool HDF5_IO::load_spectra_line_xspress3(std::string path, size_t detector_num, data_struct::xrf::Spectra_Line* spec_row)
-{
-    std::lock_guard<std::mutex> lock(_mutex);
-
-   //_is_loaded = ERROR_LOADING;
-   std::chrono::time_point<std::chrono::system_clock> start, end;
-   start = std::chrono::system_clock::now();
-
-   logit<< path <<" detector : "<<detector_num<<std::endl;
-
-   hid_t    file_id, dset_id, dataspace_id, maps_grp_id, scaler_grp_id, memoryspace_id, memoryspace_meta_id, dset_incnt_id, dset_outcnt_id, dset_rt_id, dset_lt_id;
-   hid_t    dataspace_lt_id, dataspace_rt_id, dataspace_inct_id, dataspace_outct_id;
-   herr_t   error;
-   std::string detector_path;
-   real_t * buffer;
-   hsize_t offset_row[3] = {0,0,0};
-   hsize_t count_row[3] = {0,0,0};
-   hsize_t offset_meta[1] = {0};
-   hsize_t count_meta[1] = {1};
-
-   std::string live_time_dataset_name = "CHAN" + std::to_string(detector_num+1) + "SCA0";
-   //std::string real_time_dataset_name = "CHAN" + std::to_string(detector_num+1) + "EventWidth";
-
-
-    file_id = H5Fopen(path.c_str(), H5F_ACC_RDONLY, H5P_DEFAULT);
-    if(file_id < 0)
-    {
-
-        logit<<"Error opening file "<<path<<std::endl;
-        return false;
-    }
-
-    maps_grp_id = H5Gopen(file_id, "/entry/data", H5P_DEFAULT);
-    if(maps_grp_id < 0)
-    {
-        logit<<"Error opening group /entry/data"<<std::endl;
-        return false;
-    }
-
-    scaler_grp_id = H5Gopen(file_id, "/entry/instrument/NDAttributes", H5P_DEFAULT);
-    if(scaler_grp_id < 0)
-    {
-        logit<<"Error opening group /entry/instrument/NDAttributes"<<std::endl;
-        return false;
-    }
-
-    logit<<"pre open dset "<<std::endl;
-    dset_id = H5Dopen2(maps_grp_id, "data", H5P_DEFAULT);
-    if(dset_id < 0)
-    {
-        logit<<"Error opening dataset /entry/data/data"<<std::endl;
-        return false;
-    }
-    dataspace_id = H5Dget_space(dset_id);
-
-    dset_lt_id = H5Dopen2(scaler_grp_id, live_time_dataset_name.c_str(), H5P_DEFAULT);
-    if(dset_lt_id < 0)
-    {
-        logit<<"Error opening dataset /entry/instrument/NDAttributes/"<<live_time_dataset_name<<std::endl;
-        return false;
-    }
-    dataspace_lt_id = H5Dget_space(dset_lt_id);
-/*
-    dset_rt_id = H5Dopen2(maps_grp_id, "realtime", H5P_DEFAULT);
-    if(dset_rt_id < 0)
-    {
-        logit<<"Error opening dataset /MAPS_RAW/realtime"<<std::endl;
-        return false;
-    }
-    dataspace_rt_id = H5Dget_space(dset_rt_id);
-
-    dset_incnt_id = H5Dopen2(maps_grp_id, "inputcounts", H5P_DEFAULT);
-    if(dset_incnt_id < 0)
-    {
-        logit<<"Error opening dataset /MAPS_RAW/inputcounts"<<std::endl;
-        return false;
-    }
-    dataspace_inct_id = H5Dget_space(dset_incnt_id);
-
-    dset_outcnt_id = H5Dopen2(maps_grp_id, "ouputcounts", H5P_DEFAULT);
-    if(dset_outcnt_id < 0)
-    {
-        logit<<"Error opening dataset /MAPS_RAW/ouputcounts"<<std::endl;
-        return false;
-    }
-    dataspace_outct_id = H5Dget_space(dset_outcnt_id);
-*/
-
-    int rank = H5Sget_simple_extent_ndims(dataspace_id);
-    if (rank != 3)
-    {
-        logit<<"Dataset /MAPS_RAW/"<<detector_path<<" rank != 3. rank = "<<rank<<". Can't load dataset. returning"<<std::endl;
-        return false;
-       //throw exception ("Dataset is not a volume");
-    }
-    hsize_t* dims_in = new hsize_t[rank];
-    hsize_t* offset = new hsize_t[rank];
-    hsize_t* count = new hsize_t[rank];
-    logit<<"rank = "<<rank<< std::endl;
-    unsigned int status_n = H5Sget_simple_extent_dims(dataspace_id, &dims_in[0], NULL);
-    if(status_n < 0)
-    {
-         logit<<"Error getting dataset rank for MAPS_RAW/"<< detector_path<<std::endl;
-         return false;
-    }
-
-    for (int i=0; i < rank; i++)
-    {
-       logit<<"dims ["<<i<<"] ="<<dims_in[i]<< std::endl;
-       offset[i] = 0;
-       count[i] = dims_in[i];
-    }
-
-    buffer = new real_t [dims_in[0] * dims_in[2]]; // cols x spectra_size
-    count_row[0] = dims_in[0];
-    count_row[1] = 1;
-    count_row[2] = dims_in[2];
-
-    size_t greater_cols = std::max(spec_row->size() , (size_t)dims_in[0]);
-    size_t greater_channels = std::max(spec_row[0].size() , (size_t)dims_in[2]);
-
-    if( spec_row->size() < dims_in[0] || spec_row[0].size() < dims_in[2])
-    {
-        spec_row->resize(greater_cols, greater_channels);
-    }
-
-    memoryspace_id = H5Screate_simple(3, count_row, NULL);
-    memoryspace_meta_id = H5Screate_simple(1, count_meta, NULL);
-    H5Sselect_hyperslab (memoryspace_id, H5S_SELECT_SET, offset_row, NULL, count_row, NULL);
-    //H5Sselect_hyperslab (memoryspace_meta_id, H5S_SELECT_SET, offset_meta, NULL, count_meta, NULL);
-
-    real_t live_time = 1.0;
-    real_t real_time = 1.0;
-    real_t in_cnt = 1.0;
-    real_t out_cnt = 1.0;
-
-    //offset[1] = row;
-
-    offset_row[1] = detector_num;
-
-    H5Sselect_hyperslab (dataspace_id, H5S_SELECT_SET, offset_row, NULL, count_row, NULL);
-    error = H5Dread(dset_id, H5T_NATIVE_REAL, memoryspace_id, dataspace_id, H5P_DEFAULT, buffer);
-
-
-    if (error > -1 )
-    {
-
-        for(size_t col=0; col < dims_in[0]; col++)
-        {
-            offset_meta[0] = col;
-            data_struct::xrf::Spectra *spectra = &((*spec_row)[col]);
-
-            H5Sselect_hyperslab (dataspace_lt_id, H5S_SELECT_SET, offset_meta, NULL, count_meta, NULL);
-            error = H5Dread(dset_lt_id, H5T_NATIVE_REAL, memoryspace_meta_id, dataspace_lt_id, H5P_DEFAULT, &live_time);
-            spectra->elapsed_lifetime(live_time * 0.000000125 );
-/*
-            H5Sselect_hyperslab (dataspace_rt_id, H5S_SELECT_SET, offset_meta, NULL, count_meta, NULL);
-            error = H5Dread(dset_rt_id, H5T_NATIVE_REAL, memoryspace_meta_id, dataspace_rt_id, H5P_DEFAULT, &real_time);
-            spectra->elapsed_realtime(real_time);
-
-            H5Sselect_hyperslab (dataspace_inct_id, H5S_SELECT_SET, offset_meta, NULL, count_meta, NULL);
-            error = H5Dread(dset_incnt_id, H5T_NATIVE_REAL, memoryspace_meta_id, dataspace_inct_id, H5P_DEFAULT, &in_cnt);
-            spectra->input_counts(in_cnt);
-
-            H5Sselect_hyperslab (dataspace_outct_id, H5S_SELECT_SET, offset_meta, NULL, count_meta, NULL);
-            error = H5Dread(dset_outcnt_id, H5T_NATIVE_REAL, memoryspace_meta_id, dataspace_outct_id, H5P_DEFAULT, &out_cnt);
-            spectra->output_counts(out_cnt);
-
-            spectra->recalc_elapsed_lifetime();
-            */
-
-
-            for(size_t s=0; s<count_row[2]; s++) // num samples
-            {
-                //(*spectra)[s] = buffer[(count_row[1] * s) + col];
-                (*spectra)[s] = buffer[(count_row[2] * col) + s];
-            }
-            //logit<<"saved col "<<col<<std::endl;
-        }
-    }
-
-    delete [] dims_in;
-    delete [] offset;
-    delete [] count;
-    delete [] buffer;
-
-    H5Dclose(dset_id);
-    //H5Dclose(dset_incnt_id);
-    //H5Dclose(dset_outcnt_id);
-    //H5Dclose(dset_rt_id);
-    H5Dclose(dset_lt_id);
-    H5Sclose(memoryspace_meta_id);
-    H5Sclose(memoryspace_id);
-    H5Sclose(dataspace_lt_id);
-    //H5Sclose(dataspace_rt_id);
-    //H5Sclose(dataspace_inct_id);
-    //H5Sclose(dataspace_outct_id);
-    H5Sclose(dataspace_id);
-    H5Gclose(scaler_grp_id);
-    H5Gclose(maps_grp_id);
-    H5Fclose(file_id);
-
-    end = std::chrono::system_clock::now();
-    std::chrono::duration<double> elapsed_seconds = end-start;
-    //std::time_t end_time = std::chrono::system_clock::to_time_t(end);
-
-    logit << "elapsed time: " << elapsed_seconds.count() << "s"<<std::endl;
-}
-
 //-----------------------------------------------------------------------------
 
 bool HDF5_IO::load_spectra_line_xspress3(std::string path, size_t detector_num, data_struct::xrf::Spectra_Line* spec_row)
@@ -1825,476 +1615,6 @@
 
 //-----------------------------------------------------------------------------
 
-<<<<<<< HEAD
-
-bool HDF5_IO::load_spectra_vol_analyzed_h5(std::string path,
-                                           size_t detector_num,
-                                           data_struct::xrf::Spectra_Volume* spectra_volume,
-                                           int row_idx_start,
-                                           int row_idx_end,
-                                           int col_idx_start,
-                                           int col_idx_end)
-{
-    std::lock_guard<std::mutex> lock(_mutex);
-
-   //_is_loaded = ERROR_LOADING;
-   std::chrono::time_point<std::chrono::system_clock> start, end;
-   start = std::chrono::system_clock::now();
-
-   logit<< path <<" detector : "<<detector_num<<std::endl;
-
-   path += ".h5" + std::to_string(detector_num);
-
-   hid_t    file_id, dset_id, dataspace_id, spec_grp_id, memoryspace_id, memoryspace_meta_id, dset_incnt_id, dset_outcnt_id, dset_rt_id, dset_lt_id;
-   hid_t    dataspace_lt_id, dataspace_rt_id, dataspace_inct_id, dataspace_outct_id;
-   herr_t   error;
-   hsize_t dims_in[3] = {0,0,0};
-   hsize_t offset[3] = {0,0,0};
-   hsize_t count[3] = {1,1,1};
-   hsize_t offset_time[2] = {0,0};
-   hsize_t count_time[2] = {1,1};
-
-    file_id = H5Fopen(path.c_str(), H5F_ACC_RDONLY, H5P_DEFAULT);
-    if(file_id < 0)
-    {
-
-        logit<<"Error opening file "<<path<<std::endl;
-        return false;
-    }
-
-    spec_grp_id = H5Gopen(file_id, "/MAPS/Spectra", H5P_DEFAULT);
-    if(spec_grp_id < 0)
-    {
-        H5Fclose(file_id);
-        logit<<"Error opening group /MAPS/Spectra"<<std::endl;
-        return false;
-    }
-
-    logit<<"pre open dset "<<std::endl;
-    dset_id = H5Dopen2(spec_grp_id, "mca_arr", H5P_DEFAULT);
-    if(dset_id < 0)
-    {
-        H5Gclose(spec_grp_id);
-        H5Fclose(file_id);
-        logit<<"Error opening dataset /MAPS/Spectra/mca_arr"<<std::endl;
-        return false;
-    }
-    dataspace_id = H5Dget_space(dset_id);
-
-    dset_lt_id = H5Dopen2(spec_grp_id, "Elapsed_Livetime", H5P_DEFAULT);
-    if(dset_lt_id < 0)
-    {
-        H5Dclose(dset_id);
-        H5Sclose(dataspace_id);
-        H5Gclose(spec_grp_id);
-        H5Fclose(file_id);
-        logit<<"Error opening dataset /MAPS/Spectra/Elapsed_Livetime"<<std::endl;
-        return false;
-    }
-    dataspace_lt_id = H5Dget_space(dset_lt_id);
-
-    dset_rt_id = H5Dopen2(spec_grp_id, "Elapsed_Realtime", H5P_DEFAULT);
-    if(dset_rt_id < 0)
-    {
-        H5Dclose(dset_id);
-        H5Sclose(dataspace_id);
-        H5Dclose(dset_lt_id);
-        H5Sclose(dataspace_lt_id);
-        H5Gclose(spec_grp_id);
-        H5Fclose(file_id);
-        logit<<"Error opening dataset /MAPS/Spectra/Elapsed_Realtime"<<std::endl;
-        return false;
-    }
-    dataspace_rt_id = H5Dget_space(dset_rt_id);
-
-    dset_incnt_id = H5Dopen2(spec_grp_id, "Input_Counts", H5P_DEFAULT);
-    if(dset_incnt_id < 0)
-    {
-        H5Dclose(dset_id);
-        H5Sclose(dataspace_id);
-        H5Dclose(dset_lt_id);
-        H5Sclose(dataspace_lt_id);
-        H5Dclose(dset_rt_id);
-        H5Sclose(dataspace_rt_id);
-        H5Gclose(spec_grp_id);
-        H5Fclose(file_id);
-        logit<<"Error opening dataset /MAPS/Spectra/Input_Counts"<<std::endl;
-        return false;
-    }
-    dataspace_inct_id = H5Dget_space(dset_incnt_id);
-
-    dset_outcnt_id = H5Dopen2(spec_grp_id, "Output_Counts", H5P_DEFAULT);
-    if(dset_outcnt_id < 0)
-    {
-        H5Dclose(dset_id);
-        H5Sclose(dataspace_id);
-        H5Dclose(dset_lt_id);
-        H5Sclose(dataspace_lt_id);
-        H5Dclose(dset_rt_id);
-        H5Sclose(dataspace_rt_id);
-        H5Dclose(dset_incnt_id);
-        H5Sclose(dataspace_inct_id);
-        H5Gclose(spec_grp_id);
-        H5Fclose(file_id);
-        logit<<"Error opening dataset /MAPS/Spectra/Ouput_Counts"<<std::endl;
-        return false;
-    }
-    dataspace_outct_id = H5Dget_space(dset_outcnt_id);
-
-
-    int rank = H5Sget_simple_extent_ndims(dataspace_id);
-    if (rank != 3)
-    {
-        H5Dclose(dset_id);
-        H5Sclose(dataspace_id);
-        H5Dclose(dset_lt_id);
-        H5Sclose(dataspace_lt_id);
-        H5Dclose(dset_rt_id);
-        H5Sclose(dataspace_rt_id);
-        H5Dclose(dset_incnt_id);
-        H5Sclose(dataspace_inct_id);
-        H5Dclose(dset_outcnt_id);
-        H5Sclose(dataspace_outct_id);
-        H5Gclose(spec_grp_id);
-        H5Fclose(file_id);
-        logit<<"Dataset /MAPS/Spectra/mca_arr  rank != 3. rank = "<<rank<<". Can't load dataset. returning"<<std::endl;
-        return false;
-       //throw exception ("Dataset is not a volume");
-    }
-    logit<<"rank = "<<rank<< std::endl;
-    unsigned int status_n = H5Sget_simple_extent_dims(dataspace_id, &dims_in[0], NULL);
-    if(status_n < 0)
-    {
-        H5Dclose(dset_id);
-        H5Sclose(dataspace_id);
-        H5Dclose(dset_lt_id);
-        H5Sclose(dataspace_lt_id);
-        H5Dclose(dset_rt_id);
-        H5Sclose(dataspace_rt_id);
-        H5Dclose(dset_incnt_id);
-        H5Sclose(dataspace_inct_id);
-        H5Dclose(dset_outcnt_id);
-        H5Sclose(dataspace_outct_id);
-        H5Gclose(spec_grp_id);
-        H5Fclose(file_id);
-         logit<<"Error getting dataset dims for /MAPS/Spectra/mca_arr"<<std::endl;
-         return false;
-    }
-
-    for (int i=0; i < rank; i++)
-    {
-       logit<<"dims ["<<i<<"] ="<<dims_in[i]<< std::endl;
-       offset[i] = 0;
-       count[i] = dims_in[i];
-    }
-
-    if(row_idx_end < row_idx_start)
-    {
-        row_idx_end = dims_in[1];
-    }
-
-    if(col_idx_end < col_idx_start)
-    {
-        col_idx_end = dims_in[2];
-    }
-
-    spectra_volume->resize(dims_in[1], dims_in[2], dims_in[0]);
-
-    //buffer = new real_t [dims_in[0] * dims_in[2]]; // cols x spectra_size
-    count[0] = dims_in[0];
-    count[1] = 1;
-    count[2] = 1;
-
-    memoryspace_id = H5Screate_simple(3, count, NULL);
-    memoryspace_meta_id = H5Screate_simple(2, count_time, NULL);
-    H5Sselect_hyperslab (memoryspace_id, H5S_SELECT_SET, offset, NULL, count, NULL);
-    H5Sselect_hyperslab (memoryspace_meta_id, H5S_SELECT_SET, offset_time, NULL, count_time, NULL);
-
-    real_t live_time = 1.0;
-    real_t real_time = 1.0;
-    real_t in_cnt = 1.0;
-    real_t out_cnt = 1.0;
-
-    //offset[1] = row;
-
-    for(size_t row=row_idx_start; row < row_idx_end; row++)
-    {
-        offset[1] = row;
-        offset_time[0] = row;
-        for(size_t col=col_idx_start; col < col_idx_end; col++)
-        {
-            data_struct::xrf::Spectra *spectra = &((*spectra_volume)[row][col]);
-            offset[2] = col;
-            offset_time[1] = col;
-            H5Sselect_hyperslab (dataspace_id, H5S_SELECT_SET, offset, NULL, count, NULL);
-
-            error = H5Dread (dset_id, H5T_NATIVE_REAL, memoryspace_id, dataspace_id, H5P_DEFAULT, (void*)&(*spectra)[0]);
-
-            H5Sselect_hyperslab (dataspace_lt_id, H5S_SELECT_SET, offset_time, NULL, count_time, NULL);
-            H5Sselect_hyperslab (dataspace_rt_id, H5S_SELECT_SET, offset_time, NULL, count_time, NULL);
-            H5Sselect_hyperslab (dataspace_inct_id, H5S_SELECT_SET, offset_time, NULL, count_time, NULL);
-            H5Sselect_hyperslab (dataspace_outct_id, H5S_SELECT_SET, offset_time, NULL, count_time, NULL);
-
-            error = H5Dread (dset_rt_id, H5T_NATIVE_REAL, memoryspace_meta_id, dataspace_rt_id, H5P_DEFAULT, (void*)&real_time);
-            error = H5Dread (dset_lt_id, H5T_NATIVE_REAL, memoryspace_meta_id, dataspace_lt_id, H5P_DEFAULT, (void*)&live_time);
-            error = H5Dread (dset_incnt_id, H5T_NATIVE_REAL, memoryspace_meta_id, dataspace_inct_id, H5P_DEFAULT, (void*)&in_cnt);
-            error = H5Dread (dset_outcnt_id, H5T_NATIVE_REAL, memoryspace_meta_id, dataspace_outct_id, H5P_DEFAULT, (void*)&out_cnt);
-
-            spectra->elapsed_lifetime(live_time);
-            spectra->elapsed_realtime(real_time);
-            spectra->input_counts(in_cnt);
-            spectra->output_counts(out_cnt);
-        }
-    }
-
-    H5Dclose(dset_id);
-    H5Dclose(dset_incnt_id);
-    H5Dclose(dset_outcnt_id);
-    H5Dclose(dset_rt_id);
-    H5Dclose(dset_lt_id);
-    H5Sclose(memoryspace_meta_id);
-    H5Sclose(memoryspace_id);
-    H5Sclose(dataspace_lt_id);
-    H5Sclose(dataspace_rt_id);
-    H5Sclose(dataspace_inct_id);
-    H5Sclose(dataspace_outct_id);
-    H5Sclose(dataspace_id);
-    H5Gclose(spec_grp_id);
-    H5Fclose(file_id);
-
-    end = std::chrono::system_clock::now();
-    std::chrono::duration<double> elapsed_seconds = end-start;
-    //std::time_t end_time = std::chrono::system_clock::to_time_t(end);
-
-    logit << "elapsed time: " << elapsed_seconds.count() << "s"<<std::endl;
-
-    return true;
-}
-
-bool HDF5_IO::load_integrated_spectra_analyzed_h5(std::string path,
-                                           size_t detector_num,
-                                           data_struct::xrf::Spectra* spectra)
-{
-    std::lock_guard<std::mutex> lock(_mutex);
-
-   //_is_loaded = ERROR_LOADING;
-   //std::chrono::time_point<std::chrono::system_clock> start, end;
-   //start = std::chrono::system_clock::now();
-
-   logit<< path <<" detector : "<<detector_num<<std::endl;
-
-   path += ".h5" + std::to_string(detector_num);
-
-   hid_t    file_id;
-
-    file_id = H5Fopen(path.c_str(), H5F_ACC_RDONLY, H5P_DEFAULT);
-    if(file_id < 0)
-    {
-
-        logit<<"Error opening file "<<path<<std::endl;
-        return false;
-    }
-
-    return load_integrated_spectra_analyzed_h5(file_id, spectra);
-}
-
-bool HDF5_IO::load_integrated_spectra_analyzed_h5(hid_t file_id, data_struct::xrf::Spectra* spectra)
-{
-
-    hid_t    dset_id, dataspace_id, spec_grp_id, memoryspace_id, memoryspace_meta_id, dset_incnt_id, dset_outcnt_id, dset_rt_id, dset_lt_id;
-    hid_t    dataspace_lt_id, dataspace_rt_id, dataspace_inct_id, dataspace_outct_id;
-    herr_t   error;
-    hsize_t dims_in[1] = {0};
-    hsize_t offset[1] = {0};
-    hsize_t count[1] = {1};
-    hsize_t offset_time[1] = {0};
-    hsize_t count_time[1] = {1};
-
-    spec_grp_id = H5Gopen(file_id, "/MAPS/Spectra/Integrated_Spectra", H5P_DEFAULT);
-    if(spec_grp_id < 0)
-    {
-        H5Fclose(file_id);
-        logit<<"Error opening group /MAPS/Spectra/Integrated_Spectra"<<std::endl;
-        return false;
-    }
-
-    logit<<"pre open dset "<<std::endl;
-    dset_id = H5Dopen2(spec_grp_id, "Spectra", H5P_DEFAULT);
-    if(dset_id < 0)
-    {
-        H5Gclose(spec_grp_id);
-        H5Fclose(file_id);
-        logit<<"Error opening dataset /MAPS/Spectra/Integrated_Spectra/Spectra"<<std::endl;
-        return false;
-    }
-    dataspace_id = H5Dget_space(dset_id);
-
-    dset_lt_id = H5Dopen2(spec_grp_id, "Elapsed_Livetime", H5P_DEFAULT);
-    if(dset_lt_id < 0)
-    {
-        H5Dclose(dset_id);
-        H5Sclose(dataspace_id);
-        H5Gclose(spec_grp_id);
-        H5Fclose(file_id);
-        logit<<"Error opening dataset /MAPS/Spectra/Integrated_Spectra/Elapsed_Livetime"<<std::endl;
-        return false;
-    }
-    dataspace_lt_id = H5Dget_space(dset_lt_id);
-
-    dset_rt_id = H5Dopen2(spec_grp_id, "Elapsed_Realtime", H5P_DEFAULT);
-    if(dset_rt_id < 0)
-    {
-        H5Dclose(dset_id);
-        H5Sclose(dataspace_id);
-        H5Dclose(dset_lt_id);
-        H5Sclose(dataspace_lt_id);
-        H5Gclose(spec_grp_id);
-        H5Fclose(file_id);
-        logit<<"Error opening dataset /MAPS/Spectra/Integrated_Spectra/Elapsed_Realtime"<<std::endl;
-        return false;
-    }
-    dataspace_rt_id = H5Dget_space(dset_rt_id);
-
-    dset_incnt_id = H5Dopen2(spec_grp_id, "Input_Counts", H5P_DEFAULT);
-    if(dset_incnt_id < 0)
-    {
-        H5Dclose(dset_id);
-        H5Sclose(dataspace_id);
-        H5Dclose(dset_lt_id);
-        H5Sclose(dataspace_lt_id);
-        H5Dclose(dset_rt_id);
-        H5Sclose(dataspace_rt_id);
-        H5Gclose(spec_grp_id);
-        H5Fclose(file_id);
-        logit<<"Error opening dataset /MAPS/Spectra/Integrated_Spectra/Input_Counts"<<std::endl;
-        return false;
-    }
-    dataspace_inct_id = H5Dget_space(dset_incnt_id);
-
-    dset_outcnt_id = H5Dopen2(spec_grp_id, "Output_Counts", H5P_DEFAULT);
-    if(dset_outcnt_id < 0)
-    {
-        H5Dclose(dset_id);
-        H5Sclose(dataspace_id);
-        H5Dclose(dset_lt_id);
-        H5Sclose(dataspace_lt_id);
-        H5Dclose(dset_rt_id);
-        H5Sclose(dataspace_rt_id);
-        H5Dclose(dset_incnt_id);
-        H5Sclose(dataspace_inct_id);
-        H5Gclose(spec_grp_id);
-        H5Fclose(file_id);
-        logit<<"Error opening dataset /MAPS/Spectra/Integrated_Spectra/Ouput_Counts"<<std::endl;
-        return false;
-    }
-    dataspace_outct_id = H5Dget_space(dset_outcnt_id);
-
-
-    int rank = H5Sget_simple_extent_ndims(dataspace_id);
-    if (rank != 1)
-    {
-        H5Dclose(dset_id);
-        H5Sclose(dataspace_id);
-        H5Dclose(dset_lt_id);
-        H5Sclose(dataspace_lt_id);
-        H5Dclose(dset_rt_id);
-        H5Sclose(dataspace_rt_id);
-        H5Dclose(dset_incnt_id);
-        H5Sclose(dataspace_inct_id);
-        H5Dclose(dset_outcnt_id);
-        H5Sclose(dataspace_outct_id);
-        H5Gclose(spec_grp_id);
-        H5Fclose(file_id);
-        logit<<"Dataset /MAPS/Spectra/mca_arr  rank != 3. rank = "<<rank<<". Can't load dataset. returning"<<std::endl;
-        return false;
-       //throw exception ("Dataset is not a volume");
-    }
-    logit<<"rank = "<<rank<< std::endl;
-    unsigned int status_n = H5Sget_simple_extent_dims(dataspace_id, &dims_in[0], NULL);
-    if(status_n < 0)
-    {
-        H5Dclose(dset_id);
-        H5Sclose(dataspace_id);
-        H5Dclose(dset_lt_id);
-        H5Sclose(dataspace_lt_id);
-        H5Dclose(dset_rt_id);
-        H5Sclose(dataspace_rt_id);
-        H5Dclose(dset_incnt_id);
-        H5Sclose(dataspace_inct_id);
-        H5Dclose(dset_outcnt_id);
-        H5Sclose(dataspace_outct_id);
-        H5Gclose(spec_grp_id);
-        H5Fclose(file_id);
-         logit<<"Error getting dataset dims for /MAPS/Spectra/mca_arr"<<std::endl;
-         return false;
-    }
-
-    for (int i=0; i < rank; i++)
-    {
-       logit<<"dims ["<<i<<"] ="<<dims_in[i]<< std::endl;
-       offset[i] = 0;
-       count[i] = dims_in[i];
-    }
-
-    spectra->resize(dims_in[0]);
-
-    count[0] = dims_in[0];
-
-    memoryspace_id = H5Screate_simple(1, count, NULL);
-    memoryspace_meta_id = H5Screate_simple(1, count_time, NULL);
-    H5Sselect_hyperslab (memoryspace_id, H5S_SELECT_SET, offset, NULL, count, NULL);
-    H5Sselect_hyperslab (memoryspace_meta_id, H5S_SELECT_SET, offset_time, NULL, count_time, NULL);
-
-    real_t live_time = 1.0;
-    real_t real_time = 1.0;
-    real_t in_cnt = 1.0;
-    real_t out_cnt = 1.0;
-
-    H5Sselect_hyperslab (dataspace_id, H5S_SELECT_SET, offset, NULL, count, NULL);
-
-    error = H5Dread (dset_id, H5T_NATIVE_REAL, memoryspace_id, dataspace_id, H5P_DEFAULT, (void*)&(*spectra)[0]);
-
-    H5Sselect_hyperslab (dataspace_lt_id, H5S_SELECT_SET, offset_time, NULL, count_time, NULL);
-    H5Sselect_hyperslab (dataspace_rt_id, H5S_SELECT_SET, offset_time, NULL, count_time, NULL);
-    H5Sselect_hyperslab (dataspace_inct_id, H5S_SELECT_SET, offset_time, NULL, count_time, NULL);
-    H5Sselect_hyperslab (dataspace_outct_id, H5S_SELECT_SET, offset_time, NULL, count_time, NULL);
-
-    error = H5Dread (dset_rt_id, H5T_NATIVE_REAL, memoryspace_meta_id, dataspace_rt_id, H5P_DEFAULT, (void*)&real_time);
-    error = H5Dread (dset_lt_id, H5T_NATIVE_REAL, memoryspace_meta_id, dataspace_lt_id, H5P_DEFAULT, (void*)&live_time);
-    error = H5Dread (dset_incnt_id, H5T_NATIVE_REAL, memoryspace_meta_id, dataspace_inct_id, H5P_DEFAULT, (void*)&in_cnt);
-    error = H5Dread (dset_outcnt_id, H5T_NATIVE_REAL, memoryspace_meta_id, dataspace_outct_id, H5P_DEFAULT, (void*)&out_cnt);
-
-    spectra->elapsed_lifetime(live_time);
-    spectra->elapsed_realtime(real_time);
-    spectra->input_counts(in_cnt);
-    spectra->output_counts(out_cnt);
-
-    H5Dclose(dset_id);
-    H5Dclose(dset_incnt_id);
-    H5Dclose(dset_outcnt_id);
-    H5Dclose(dset_rt_id);
-    H5Dclose(dset_lt_id);
-    H5Sclose(memoryspace_meta_id);
-    H5Sclose(memoryspace_id);
-    H5Sclose(dataspace_lt_id);
-    H5Sclose(dataspace_rt_id);
-    H5Sclose(dataspace_inct_id);
-    H5Sclose(dataspace_outct_id);
-    H5Sclose(dataspace_id);
-    H5Gclose(spec_grp_id);
-    H5Fclose(file_id);
-
-    //end = std::chrono::system_clock::now();
-    //std::chrono::duration<double> elapsed_seconds = end-start;
-    ////std::time_t end_time = std::chrono::system_clock::to_time_t(end);
-
-    //logit << "elapsed time: " << elapsed_seconds.count() << "s"<<std::endl;
-
-    return true;
-}
-
-=======
->>>>>>> 290bd1aa
 bool HDF5_IO::start_save_seq(const std::string filename, bool force_new_file)
 {
 
