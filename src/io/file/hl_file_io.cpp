--- conflicted
+++ resolved
@@ -615,19 +615,6 @@
             logit_s<<itr.first<<" ";
         }
         logit_s<<"\n";
-<<<<<<< HEAD
-        /*
-        if (false == params_override->fit_params.contains(STR_COHERENT_SCT_AMPLITUDE))
-        {
-            params_override->fit_params.add_parameter(Fit_Param(STR_COHERENT_SCT_AMPLITUDE, 5.0));
-        }
-        if (false == params_override->fit_params.contains(STR_COMPTON_AMPLITUDE))
-        {
-            params_override->fit_params.add_parameter(Fit_Param(STR_COMPTON_AMPLITUDE, 5.0));
-        }
-        */
-=======
->>>>>>> 74be2c29
     }
 
     return true;
