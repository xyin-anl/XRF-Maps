/***
Copyright (c) 2016, UChicago Argonne, LLC. All rights reserved.

Copyright 2016. UChicago Argonne, LLC. This software was produced
under U.S. Government contract DE-AC02-06CH11357 for Argonne National
Laboratory (ANL), which is operated by UChicago Argonne, LLC for the
U.S. Department of Energy. The U.S. Government has rights to use,
reproduce, and distribute this software.  NEITHER THE GOVERNMENT NOR
UChicago Argonne, LLC MAKES ANY WARRANTY, EXPRESS OR IMPLIED, OR
ASSUMES ANY LIABILITY FOR THE USE OF THIS SOFTWARE.  If software is
modified to produce derivative works, such modified software should
be clearly marked, so as not to confuse it with the version available
from ANL.

Additionally, redistribution and use in source and binary forms, with
or without modification, are permitted provided that the following
conditions are met:

    * Redistributions of source code must retain the above copyright
      notice, this list of conditions and the following disclaimer.

    * Redistributions in binary form must reproduce the above copyright
      notice, this list of conditions and the following disclaimer in
      the documentation and/or other materials provided with the
      distribution.

    * Neither the name of UChicago Argonne, LLC, Argonne National
      Laboratory, ANL, the U.S. Government, nor the names of its
      contributors may be used to endorse or promote products derived
      from this software without specific prior written permission.

THIS SOFTWARE IS PROVIDED BY UChicago Argonne, LLC AND CONTRIBUTORS
"AS IS" AND ANY EXPRESS OR IMPLIED WARRANTIES, INCLUDING, BUT NOT
LIMITED TO, THE IMPLIED WARRANTIES OF MERCHANTABILITY AND FITNESS
FOR A PARTICULAR PURPOSE ARE DISCLAIMED. IN NO EVENT SHALL UChicago
Argonne, LLC OR CONTRIBUTORS BE LIABLE FOR ANY DIRECT, INDIRECT,
INCIDENTAL, SPECIAL, EXEMPLARY, OR CONSEQUENTIAL DAMAGES (INCLUDING,
BUT NOT LIMITED TO, PROCUREMENT OF SUBSTITUTE GOODS OR SERVICES;
LOSS OF USE, DATA, OR PROFITS; OR BUSINESS INTERRUPTION) HOWEVER
CAUSED AND ON ANY THEORY OF LIABILITY, WHETHER IN CONTRACT, STRICT
LIABILITY, OR TORT (INCLUDING NEGLIGENCE OR OTHERWISE) ARISING IN
ANY WAY OUT OF THE USE OF THIS SOFTWARE, EVEN IF ADVISED OF THE
POSSIBILITY OF SUCH DAMAGE.
***/

/// Initial Author <2017>: Arthur Glowacki

#include "hl_file_io.h"

#include <iostream>
#include <sstream>
#include <fstream>

namespace io
{

std::vector<std::string> netcdf_files;
std::vector<std::string> hdf_files;
std::vector<std::string> hdf_xspress_files;

// ----------------------------------------------------------------------------

bool compare_file_size (const file_name_size& first, const file_name_size& second)
{
    return ( first.total_rank_size > second.total_rank_size );
}

// ----------------------------------------------------------------------------

void populate_netcdf_hdf5_files(std::string dataset_dir)
{
    //populate netcdf and hdf5 files for fly scans
    netcdf_files = find_all_dataset_files(dataset_dir + "flyXRF/", "_0.nc");
    hdf_files = find_all_dataset_files(dataset_dir + "flyXRF.h5/", "_0.h5");
    hdf_xspress_files = find_all_dataset_files(dataset_dir + "flyXspress/", "_0.h5");
}

// ----------------------------------------------------------------------------

bool load_element_info(std::string element_henke_filename, std::string element_csv_filename, data_struct::xrf::Element_Info_Map *element_info_map)
{

    if (io::file::load_element_info_from_csv(element_csv_filename, element_info_map) == false)
    {
        logit<<"error loading "<< element_csv_filename<<std::endl;
        return false;
    }

    if (io::file::load_henke_from_xdr(element_henke_filename, element_info_map) == false)
    {
        logit<<"error loading "<< element_henke_filename<<std::endl;
        return false;
    }

    return true;
}

// ----------------------------------------------------------------------------

bool save_results(std::string save_loc,
                  const data_struct::xrf::Fit_Count_Dict * const element_counts,
                  fitting::routines::Base_Fit_Routine* fit_routine,
                  std::queue<std::future<bool> >* job_queue,
                  std::chrono::time_point<std::chrono::system_clock> start)
{


    //wait for queue to finish processing
    while(!job_queue->empty())
    {
        auto ret = std::move(job_queue->front());
        job_queue->pop();
        ret.get();
    }

    std::chrono::time_point<std::chrono::system_clock> end = std::chrono::system_clock::now();
    std::chrono::duration<double> elapsed_seconds = end-start;
    logit << "Fitting [ "<< save_loc <<" ] elapsed time: " << elapsed_seconds.count() << "s"<<std::endl;


    io::file::HDF5_IO::inst()->save_element_fits(save_loc, element_counts);

    delete fit_routine;
    delete job_queue;
    delete element_counts;

    return true;
}

// ----------------------------------------------------------------------------

bool save_volume(data_struct::xrf::Quantification_Standard * quantification_standard,
                 data_struct::xrf::Spectra_Volume *spectra_volume,
                 real_t energy_offset,
                 real_t energy_slope,
                 real_t energy_quad)
                 //std::queue<std::future<bool> >* job_queue)
{
	/*
    //wait for queue to finish processing
    while(!job_queue->empty())
    {
        auto ret = std::move(job_queue->front());
        job_queue->pop();
        ret.get();
    }*/

    io::file::HDF5_IO::inst()->save_quantification(quantification_standard);
    io::file::HDF5_IO::inst()->save_spectra_volume("mca_arr", spectra_volume, energy_offset, energy_slope, energy_quad);
    io::file::HDF5_IO::inst()->end_save_seq();

    //delete job_queue;
    delete spectra_volume;

    return true;
}

// ----------------------------------------------------------------------------

void save_optimized_fit_params(struct file_name_fit_params file_and_fit_params)
{
    io::file::CSV_IO csv_io;
    std::string full_path = file_and_fit_params.dataset_dir+"/output/"+file_and_fit_params.dataset_filename+std::to_string(file_and_fit_params.detector_num)+".csv";
    logit<<full_path<<std::endl;
    csv_io.save_fit_parameters(full_path, file_and_fit_params.fit_params );

#ifdef _BUILD_WITH_VTK
    fitting::models::Gaussian_Model model;
    //Range of energy in spectra to fit
    fitting::models::Range energy_range;
    energy_range.min = 0;
    energy_range.max = file_and_fit_params.spectra.size() -1;

    data_struct::xrf::Spectra model_spectra = model.model_spectrum(&file_and_fit_params.fit_params, &file_and_fit_params.elements_to_fit, energy_range);
    std::string str_path = file_and_fit_params.dataset_dir+"/output/fit_"+file_and_fit_params.dataset_filename+"_det"+std::to_string(file_and_fit_params.detector_num)+".png";
    visual::SavePlotSpectras(str_path, file_and_fit_params.spectra, model_spectra, true);
#endif

    for(auto &itr : file_and_fit_params.elements_to_fit)
    {
        delete itr.second;
    }

}

// ----------------------------------------------------------------------------

void save_averaged_fit_params(std::string dataset_dir, std::vector<data_struct::xrf::Fit_Parameters> fit_params_avgs, int detector_num_start, int detector_num_end)
{
    io::file::aps::APS_Fit_Params_Import aps_io;
    int i =0;
    std::string full_path = dataset_dir+"/maps_fit_parameters_override.txt";
    for(size_t detector_num = detector_num_start; detector_num <= detector_num_end; detector_num++)
    {
        aps_io.save(full_path, fit_params_avgs[i], detector_num );
        i++;
    }
}

// ----------------------------------------------------------------------------

bool load_quantification_standard(std::string dataset_directory,
                                  std::string quantification_info_file,
                                  std::string *standard_file_name,
                                  std::unordered_map<std::string, real_t> *element_standard_weights)
                                  //data_struct::xrf::Quantification_Standard * quantification_standard)
{
    std::string path = dataset_directory + quantification_info_file;
    std::ifstream paramFileStream(path);

    if (paramFileStream.is_open() )
    {
        paramFileStream.exceptions(std::ifstream::failbit);
        bool has_filename = false;
        bool has_elements = false;
        bool has_weights = false;
        //std::string line;
        std::string tag;

        std::vector<std::string> element_names;
        std::vector<real_t> element_weights;

        try
        {

            for (std::string line; std::getline(paramFileStream, line); )
            //while(std::getline(paramFileStream, line))
            {
                std::istringstream strstream(line);
                std::getline(strstream, tag, ':');
                //logit<<"tag : "<<tag<<std::endl;
                if (tag == "FILENAME")
                {
                    std::string standard_filename;
                    logit << line << std::endl;
                    std::getline(strstream, standard_filename, ':');
                    standard_filename.erase(std::remove_if(standard_filename.begin(), standard_filename.end(), ::isspace), standard_filename.end());
                    logit << "Standard file name = "<< standard_filename << std::endl;
                    //quantification_standard->standard_filename(standard_filename);
                    (*standard_file_name) = standard_filename;
                    has_filename = true;
                }
                else if (tag == "ELEMENTS_IN_STANDARD")
                {
                    std::string element_symb;
                    while(std::getline(strstream, element_symb, ','))
                    {
                        element_symb.erase(std::remove_if(element_symb.begin(), element_symb.end(), ::isspace), element_symb.end());
                        logit<<"Element : "<<element_symb<<std::endl;
                        element_names.push_back(element_symb);
                    }
                    has_elements = true;
                }
                else if (tag == "WEIGHT")
                {
                    std::string element_weight_str;
                    while(std::getline(strstream, element_weight_str, ','))
                    {
                        element_weight_str.erase(std::remove_if(element_weight_str.begin(), element_weight_str.end(), ::isspace), element_weight_str.end());
                        logit<<"Element weight: "<<element_weight_str<<std::endl;
                        real_t weight = std::stof(element_weight_str);
                        element_weights.push_back(weight);
                    }
                    has_weights = true;
                }

            }
        }
        catch(std::exception e)
        {
            if (paramFileStream.eof() == 0 && (paramFileStream.bad() || paramFileStream.fail()) )
            {
                std::cerr << "ios Exception happened: " << e.what() << "\n"
                    << "Error bits are: "
                    << "\nfailbit: " << paramFileStream.fail()
                    << "\neofbit: " << paramFileStream.eof()
                    << "\nbadbit: " << paramFileStream.bad() << std::endl;
            }
        }


        paramFileStream.close();
        if(has_filename && has_elements && has_weights)
        {
            if(element_names.size() == element_weights.size())
            {
                for(size_t i=0; i<element_names.size(); i++)
                {
                    (*element_standard_weights)[element_names[i]] = element_weights[i];
                    //quantification_standard->append_element(element_names[i], element_weights[i]);
                }
            }
            else
            {
                logit<<"Error: number of element names ["<<element_names.size()<<"] does not match number of element weights ["<<element_weights.size()<<"]!"<<std::endl;
            }

            return true;
        }

    }
    else
    {
        logit<<"Failed to open file "<<path<<std::endl;
    }
    return false;

}

// ----------------------------------------------------------------------------

bool load_override_params(std::string dataset_directory,
                          int detector_num,
                          data_struct::xrf::Params_Override *params_override)
{
    //Importer for APS datasets
    io::file::aps::APS_Fit_Params_Import fit_param_importer;

    std::string det_num = "";
    if(detector_num > -1)
        det_num = std::to_string(detector_num);

    if(false == fit_param_importer.load(dataset_directory+"maps_fit_parameters_override.txt"+det_num,
                                        data_struct::xrf::Element_Info_Map::inst(),
                                        params_override))
    {
        logit<<"Error loading fit param override file: "<<std::endl;
        return false;
    }
    else
    {
        data_struct::xrf::Element_Info* detector_element;
        if(params_override->detector_element.length() > 0)
        {
            // Get the element info class                                   // detector element as string "Si" or "Ge" usually

            detector_element = data_struct::xrf::Element_Info_Map::inst()->get_element(params_override->detector_element);
        }
        else
        {
         //log error or warning
            logit<<"Error, no detector material defined in maps_fit_parameters_override.txt . Defaulting to Si"<<std::endl;
            detector_element = data_struct::xrf::Element_Info_Map::inst()->get_element("Si");
        }


        //add compton and coherant amp
        if(params_override->elements_to_fit.count(data_struct::xrf::STR_COMPTON_AMPLITUDE) == 0)
        {
            params_override->elements_to_fit.insert(std::pair<std::string, data_struct::xrf::Fit_Element_Map*>(data_struct::xrf::STR_COMPTON_AMPLITUDE, new data_struct::xrf::Fit_Element_Map(data_struct::xrf::STR_COMPTON_AMPLITUDE, nullptr)) );
        }
        if(params_override->elements_to_fit.count(data_struct::xrf::STR_COHERENT_SCT_AMPLITUDE) == 0)
        {
            params_override->elements_to_fit.insert(std::pair<std::string, data_struct::xrf::Fit_Element_Map*>(data_struct::xrf::STR_COHERENT_SCT_AMPLITUDE, new data_struct::xrf::Fit_Element_Map(data_struct::xrf::STR_COHERENT_SCT_AMPLITUDE, nullptr)) );
        }

        logit<<"Elements to fit:  ";
        //Update element ratios by detector element
        for(auto& itr : params_override->elements_to_fit)
        {
            itr.second->init_energy_ratio_for_detector_element(detector_element);
            logit_s<<itr.first<<" ";
        }
        logit_s<<std::endl;

    }

    return true;
}

// ----------------------------------------------------------------------------

bool load_spectra_volume(std::string dataset_directory,
                         std::string dataset_file,
                         data_struct::xrf::Spectra_Volume *spectra_volume,
                         size_t detector_num,
                         data_struct::xrf::Params_Override * params_override,
                         data_struct::xrf::Quantification_Standard * quantification_standard,
                         bool *is_loaded_from_analyazed_h5,
                         bool save_scalers)
{

    //Dataset importer
    io::file::MDA_IO mda_io;
    //data_struct::xrf::Detector detector;
    std::string tmp_dataset_file = dataset_file;

    logit<<"Loading dataset "<<dataset_directory+"mda/"+dataset_file<<" detector "<<detector_num<<std::endl;

    //check if we have a netcdf file associated with this dataset.
    tmp_dataset_file = tmp_dataset_file.substr(0, tmp_dataset_file.size()-4);
    bool hasNetcdf = false;
    bool hasHdf = false;
    bool hasXspress = false;
    std::string file_middle = ""; //_2xfm3_ or dxpM...
    for(auto &itr : netcdf_files)
    {
        if (itr.find(tmp_dataset_file) == 0)
        {
            size_t slen = (itr.length()-4) - tmp_dataset_file.length();
            file_middle = itr.substr(tmp_dataset_file.length(), slen);
            hasNetcdf = true;
            break;
        }
    }
    if (hasNetcdf == false)
    {
        for(auto &itr : hdf_files)
        {
            if (itr.find(tmp_dataset_file) == 0)
            {
                size_t slen = (itr.length()-4) - tmp_dataset_file.length();
                file_middle = itr.substr(tmp_dataset_file.length(), slen);
                hasHdf = true;
                break;
            }
        }
    }
    if (hasNetcdf == false && hasHdf == false)
    {
        for(auto &itr : hdf_xspress_files)
        {
            if (itr.find(tmp_dataset_file) == 0)
            {
                size_t slen = (itr.length()-4) - tmp_dataset_file.length();
                file_middle = itr.substr(tmp_dataset_file.length(), slen);
                hasXspress = true;
                break;
            }
        }
    }

    //  try to load from a pre analyzed file because they should contain the whole mca_arr spectra volume
    if(true == io::file::HDF5_IO::inst()->load_spectra_vol_analyzed_h5(dataset_directory+"img.dat/"+dataset_file, detector_num, spectra_volume))
    {
        *is_loaded_from_analyazed_h5 = true;
        io::file::HDF5_IO::inst()->start_save_seq(false);
        return true;
    }
    else
    {
        *is_loaded_from_analyazed_h5 = false;
    }

    //load spectra
    if (false == mda_io.load_spectra_volume(dataset_directory+"mda/"+dataset_file, detector_num, spectra_volume, hasNetcdf | hasHdf | hasXspress, params_override, quantification_standard) )
    {
        logit<<"Error load spectra "<<dataset_directory+"mda/"+dataset_file<<std::endl;
        return false;
    }
    else
    {
        if(hasNetcdf)
        {
            std::ifstream file_io(dataset_directory + "flyXRF/" + tmp_dataset_file + file_middle + "0.nc");
            if(file_io.is_open())
            {
                file_io.close();
                std::string full_filename;
                for(size_t i=0; i<spectra_volume->rows(); i++)
                {
                    full_filename = dataset_directory + "flyXRF/" + tmp_dataset_file + file_middle + std::to_string(i) + ".nc";
                    //todo: add verbose option
                    //logit<<"Loading file "<<full_filename<<std::endl;
                    io::file::NetCDF_IO::inst()->load_spectra_line(full_filename, detector_num, &(*spectra_volume)[i]);
                }
            }
            else
            {
                logit<<"Did not find netcdf files "<<dataset_directory + "flyXRF/" + tmp_dataset_file + file_middle + "0.nc"<<std::endl;
                //return false;
            }
        }
        else if (hasHdf)
        {
            io::file::HDF5_IO::inst()->load_spectra_volume(dataset_directory + "flyXRF.h5/" + tmp_dataset_file + file_middle + "0.h5", detector_num, spectra_volume);
        }
        else if (hasXspress)
        {
            std::string full_filename;
            for(size_t i=0; i<spectra_volume->rows(); i++)
            {
                full_filename = dataset_directory + "flyXspress/" + tmp_dataset_file + file_middle + std::to_string(i) + ".h5";
                io::file::HDF5_IO::inst()->load_spectra_line_xspress3(full_filename, detector_num, &(*spectra_volume)[i]);
            }
        }

    }

    if(save_scalers)
    {
        io::file::HDF5_IO::inst()->start_save_seq(true);
        io::file::HDF5_IO::inst()->save_scan_scalers(detector_num, mda_io.get_scan_ptr(), params_override, hasNetcdf | hasHdf | hasXspress);
    }

    mda_io.unload();
    logit<<"Finished Loading dataset "<<dataset_directory+"mda/"+dataset_file<<" detector "<<detector_num<<std::endl;
    return true;
}

// ----------------------------------------------------------------------------

bool load_and_integrate_spectra_volume(std::string dataset_directory,
                                       std::string dataset_file,
                                       data_struct::xrf::Spectra *integrated_spectra,
                                       size_t detector_num,
                                       data_struct::xrf::Params_Override * params_override)
{
    //Dataset importer
    io::file::MDA_IO mda_io;
    //data_struct::xrf::Detector detector;
    std::string tmp_dataset_file = dataset_file;
    bool ret_val = true;

    logit<<"Loading dataset "<<dataset_directory+"mda/"+dataset_file<<std::endl;

    //TODO: check if any analyized mda.h5 files are around to load. They should have integrated spectra saved already.

    //check if we have a netcdf file associated with this dataset.
    tmp_dataset_file = tmp_dataset_file.substr(0, tmp_dataset_file.size()-4);
    bool hasNetcdf = false;
    bool hasHdf = false;
    bool hasXspress = false;
    std::string file_middle = ""; //_2xfm3_ or dxpM...
    for(auto &itr : netcdf_files)
    {
        if (itr.find(tmp_dataset_file) == 0)
        {
            size_t slen = (itr.length()-4) - tmp_dataset_file.length();
            file_middle = itr.substr(tmp_dataset_file.length(), slen);
            hasNetcdf = true;
            break;
        }
    }
    if (hasNetcdf == false)
    {
        for(auto &itr : hdf_files)
        {
            if (itr.find(tmp_dataset_file) == 0)
            {
                size_t slen = (itr.length()-4) - tmp_dataset_file.length();
                file_middle = itr.substr(tmp_dataset_file.length(), slen);
                hasHdf = true;
                break;
            }
        }
    }
    if (hasNetcdf == false && hasHdf == false)
    {
        for(auto &itr : hdf_xspress_files)
        {
            if (itr.find(tmp_dataset_file) == 0)
            {
                size_t slen = (itr.length()-4) - tmp_dataset_file.length();
                file_middle = itr.substr(tmp_dataset_file.length(), slen);
                hasXspress = true;
                break;
            }
        }
    }

    //  try to load from a pre analyzed file because they should contain the integrated spectra
    if(true == io::file::HDF5_IO::inst()->load_integrated_spectra_analyzed_h5(dataset_directory+"img.dat/"+dataset_file, detector_num, integrated_spectra))
    {
        return true;
    }
<<<<<<< HEAD

=======
>>>>>>> 290bd1aa

    //load spectra
    if (false == hasNetcdf && false == hasHdf)
    {
        data_struct::xrf::Spectra_Volume spectra_volume;
        ret_val = mda_io.load_spectra_volume(dataset_directory+"mda/"+dataset_file, detector_num, &spectra_volume, hasNetcdf | hasHdf | hasXspress, params_override, nullptr);
        if(ret_val)
        {
            *integrated_spectra = spectra_volume.integrate();
        }
        mda_io.unload();
    }
    else
    {
        int rank;
        int dims[10];
        dims[0] = 0;
        rank = mda_io.get_rank_and_dims(dataset_directory + "mda/" + dataset_file, &dims[0]);
        if(rank == 3)
        {
            integrated_spectra->resize(dims[2]);
        }
        else
        {
            integrated_spectra->resize(2048);
        }


        if(hasNetcdf)
        {
            std::ifstream file_io(dataset_directory + "flyXRF/" + tmp_dataset_file + file_middle + "0.nc");
            if(file_io.is_open())
            {
                file_io.close();
                std::string full_filename;
                for(size_t i=0; i<dims[0]; i++)
                {
                    data_struct::xrf::Spectra_Line spectra_line;
                    spectra_line.resize(dims[1], integrated_spectra->size());
                    full_filename = dataset_directory + "flyXRF/" + tmp_dataset_file + file_middle + std::to_string(i) + ".nc";
                    //logit<<"Loading file "<<full_filename<<std::endl;
                    if( io::file::NetCDF_IO::inst()->load_spectra_line(full_filename, detector_num, &spectra_line) )
                    {
                        for(int k=0; k<spectra_line.size(); k++)
                        {
                            *integrated_spectra += spectra_line[k];
                        }
                    }
                }
            }
            else
            {
                logit<<"Did not find netcdf files "<<dataset_directory + "flyXRF/" + tmp_dataset_file + file_middle + "0.nc"<<std::endl;
                //return false;
            }
        }
        else if (hasHdf)
        {
            ret_val = io::file::HDF5_IO::inst()->load_and_integrate_spectra_volume(dataset_directory + "flyXRF.h5/" + tmp_dataset_file + file_middle + "0.h5", detector_num, integrated_spectra);
        }
        else if (hasXspress)
        {
            std::string full_filename;
            data_struct::xrf::Spectra_Line spectra_line;
            spectra_line.resize(dims[1], integrated_spectra->size());
            for(size_t i=0; i<dims[0]; i++)
            {
                full_filename = dataset_directory + "flyXspress/" + tmp_dataset_file + file_middle + std::to_string(i) + ".h5";
                if(io::file::HDF5_IO::inst()->load_spectra_line_xspress3(full_filename, detector_num, &spectra_line))
                {
                    for(int k=0; k<spectra_line.size(); k++)
                    {
                        *integrated_spectra += spectra_line[k];
                    }
                }
            }
        }

    }

    logit<<"Finished Loading dataset "<<dataset_directory+"mda/"+dataset_file<<" detector "<<detector_num<<std::endl;
    return ret_val;
}

// ----------------------------------------------------------------------------

void generate_h5_averages(std::string dataset_directory,
                          std::string dataset_file,
                          size_t detector_num_start,
                          size_t detector_num_end)
{
    logit<<std::endl;

    std::vector<std::string> hdf5_filenames;
    std::chrono::time_point<std::chrono::system_clock> start, end;
    start = std::chrono::system_clock::now();

    if (detector_num_start == detector_num_end)
    {
        logit << "Warning: detector range "<<detector_num_start<<":"<<detector_num_end<<" is only 1 detector. Nothing to avg."<<std::endl;
        return;
    }


    for(size_t detector_num = detector_num_start; detector_num <= detector_num_end; detector_num++)
    {
        hdf5_filenames.push_back(dataset_directory+"img.dat/"+dataset_file+".h5"+std::to_string(detector_num));
    }

    io::file::HDF5_IO::inst()->generate_avg(dataset_directory+"img.dat/"+dataset_file+".h5", hdf5_filenames);

    end = std::chrono::system_clock::now();
    std::chrono::duration<double> elapsed_seconds = end-start;

    logit << "elapsed time: " << elapsed_seconds.count() << "s"<<std::endl;


}

// ----------------------------------------------------------------------------

std::vector<std::string> find_all_dataset_files(std::string dataset_directory, std::string search_str)
{
    std::vector<std::string> dataset_files;
    logit<<dataset_directory<<" searching for "<<search_str<<std::endl;
    DIR *dir;
    struct dirent *ent;
    size_t search_str_size = search_str.length();
    if ((dir = opendir (dataset_directory.c_str())) != NULL)
    {
        /* print all the files and directories within directory */
        while ((ent = readdir (dir)) != NULL)
        {
            std::string fname(ent->d_name);
            // check if extension is .mda
            if (fname.size() > 4)
            {
                if (fname.rfind(search_str) == fname.size() -search_str_size)
                {
                    dataset_files.push_back(fname);
                }
            }
        }
        closedir (dir);
    }
    else
    {
        /* could not open directory */
        logit<<"Error: could not open directory "<<dataset_directory<<std::endl;
    }

    logit<<"found "<<dataset_files.size()<<std::endl;
    return dataset_files;
}

// ----------------------------------------------------------------------------

void check_and_create_dirs(std::string dataset_directory)
{

    bool found_img_dat = false;
    logit<<dataset_directory<<std::endl;
    DIR *dir;
    struct dirent *ent;
    if ((dir = opendir (dataset_directory.c_str())) != NULL)
    {
        /* print all the files and directories within directory */
        while ((ent = readdir (dir)) != NULL)
        {
            if( strcmp(ent->d_name , "img.dat") == 0)
            {
                found_img_dat = true;
                break;
            }
        }
        closedir (dir);
    }
    else
    {
        /* could not open directory */
        logit<<"Error: could not open directory "<<dataset_directory<<std::endl;
    }

    if (false == found_img_dat)
    {
        std::string cmd = "mkdir "+dataset_directory+"img.dat";
        system(cmd.c_str());
    }
    logit<<"done"<<std::endl;

}

// ----------------------------------------------------------------------------

void sort_dataset_files_by_size(std::string dataset_directory, std::vector<std::string> *dataset_files)
{

    io::file::MDA_IO mda_io;
    logit<<dataset_directory<<" "<<dataset_files->size()<<" files"<<std::endl;
    std::list<file_name_size> f_list;

    for (auto &itr : *dataset_files)
    {
        std::string full_path = dataset_directory + "/mda/"+itr;
        int fsize = mda_io.get_multiplied_dims(full_path);
        f_list.push_back(file_name_size(itr, fsize));
    }

    f_list.sort(compare_file_size);

    dataset_files->clear();

    for(auto &itr : f_list)
    {
        dataset_files->push_back(itr.filename);
    }

    logit<<"done"<<std::endl;
}

}// end namespace io<|MERGE_RESOLUTION|>--- conflicted
+++ resolved
@@ -564,10 +564,6 @@
     {
         return true;
     }
-<<<<<<< HEAD
-
-=======
->>>>>>> 290bd1aa
 
     //load spectra
     if (false == hasNetcdf && false == hasHdf)
